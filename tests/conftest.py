--- conflicted
+++ resolved
@@ -25,16 +25,10 @@
 from freqtrade.persistence import LocalTrade, Trade, init_db
 from freqtrade.resolvers import ExchangeResolver
 from freqtrade.worker import Worker
-<<<<<<< HEAD
 from tests.conftest_trades import (leverage_trade, mock_trade_1, mock_trade_2, mock_trade_3,
                                    mock_trade_4, mock_trade_5, mock_trade_6, short_trade)
-=======
-from tests.conftest_trades import (mock_trade_1, mock_trade_2, mock_trade_3, mock_trade_4,
-                                   mock_trade_5, mock_trade_6)
 from tests.conftest_trades_usdt import (mock_trade_usdt_1, mock_trade_usdt_2, mock_trade_usdt_3,
                                         mock_trade_usdt_4, mock_trade_usdt_5, mock_trade_usdt_6)
->>>>>>> ad6ca377
-
 
 logging.getLogger('').setLevel(logging.INFO)
 
@@ -279,11 +273,7 @@
         Trade.query.session.flush()
 
 
-<<<<<<< HEAD
 def create_mock_trades_with_leverage(fee, use_db: bool = True):
-=======
-def create_mock_trades_usdt(fee, use_db: bool = True):
->>>>>>> ad6ca377
     """
     Create some fake trades ...
     """
@@ -292,7 +282,7 @@
             Trade.query.session.add(trade)
         else:
             LocalTrade.add_bt_trade(trade)
-<<<<<<< HEAD
+
     # Simulate dry_run entries
     trade = mock_trade_1(fee)
     add_trade(trade)
@@ -317,9 +307,22 @@
 
     trade = leverage_trade(fee)
     add_trade(trade)
-=======
-
-    # Simulate dry_run entries
+
+    if use_db:
+        Trade.query.session.flush()
+
+
+def create_mock_trades_usdt(fee, use_db: bool = True):
+    """
+    Create some fake trades ...
+    """
+    def add_trade(trade):
+        if use_db:
+            Trade.query.session.add(trade)
+        else:
+            LocalTrade.add_bt_trade(trade)
+
+        # Simulate dry_run entries
     trade = mock_trade_usdt_1(fee)
     add_trade(trade)
 
@@ -338,18 +341,14 @@
     trade = mock_trade_usdt_6(fee)
     add_trade(trade)
 
->>>>>>> ad6ca377
     if use_db:
         Trade.query.session.flush()
 
 
-<<<<<<< HEAD
 def get_sides(is_short: bool) -> Tuple[str, str]:
     return ("sell", "buy") if is_short else ("buy", "sell")
 
 
-=======
->>>>>>> ad6ca377
 @pytest.fixture(autouse=True)
 def patch_coingekko(mocker) -> None:
     """
