# pragma pylint: disable=missing-docstring, C0103
# pragma pylint: disable=protected-access, too-many-lines, invalid-name, too-many-arguments

import logging
import time
from copy import deepcopy
from math import isclose
from unittest.mock import ANY, MagicMock, PropertyMock

import arrow
import pytest

from freqtrade.constants import CANCEL_REASON, MATH_CLOSE_PREC, UNLIMITED_STAKE_AMOUNT
from freqtrade.enums import RPCMessageType, RunMode, SellType, SignalDirection, State
from freqtrade.exceptions import (DependencyException, ExchangeError, InsufficientFundsError,
                                  InvalidOrderException, OperationalException, PricingError,
                                  TemporaryError)
from freqtrade.freqtradebot import FreqtradeBot
from freqtrade.persistence import Order, PairLocks, Trade
from freqtrade.persistence.models import PairLock
from freqtrade.strategy.interface import SellCheckTuple
from freqtrade.worker import Worker
from tests.conftest import (create_mock_trades, get_patched_freqtradebot, get_patched_worker,
                            log_has, log_has_re, patch_edge, patch_exchange, patch_get_signal,
                            patch_wallet, patch_whitelist)
from tests.conftest_trades import (MOCK_TRADE_COUNT, mock_order_1, mock_order_2, mock_order_2_sell,
                                   mock_order_3, mock_order_3_sell, mock_order_4,
                                   mock_order_5_stoploss, mock_order_6_sell)


def enter_side(is_short: bool):
    return "sell" if is_short else "buy"


def exit_side(is_short: bool):
    return "buy" if is_short else "sell"


def patch_RPCManager(mocker) -> MagicMock:
    """
    This function mock RPC manager to avoid repeating this code in almost every tests
    :param mocker: mocker to patch RPCManager class
    :return: RPCManager.send_msg MagicMock to track if this method is called
    """
    mocker.patch('freqtrade.rpc.telegram.Telegram', MagicMock())
    rpc_mock = mocker.patch('freqtrade.freqtradebot.RPCManager.send_msg', MagicMock())
    return rpc_mock


# Unit tests


def test_freqtradebot_state(mocker, default_conf_usdt, markets) -> None:
    mocker.patch('freqtrade.exchange.Exchange.markets', PropertyMock(return_value=markets))
    freqtrade = get_patched_freqtradebot(mocker, default_conf_usdt)
    assert freqtrade.state is State.RUNNING

    default_conf_usdt.pop('initial_state')
    freqtrade = FreqtradeBot(default_conf_usdt)
    assert freqtrade.state is State.STOPPED


def test_process_stopped(mocker, default_conf_usdt) -> None:

    freqtrade = get_patched_freqtradebot(mocker, default_conf_usdt)
    coo_mock = mocker.patch('freqtrade.freqtradebot.FreqtradeBot.cancel_all_open_orders')
    freqtrade.process_stopped()
    assert coo_mock.call_count == 0

    default_conf_usdt['cancel_open_orders_on_exit'] = True
    freqtrade = get_patched_freqtradebot(mocker, default_conf_usdt)
    freqtrade.process_stopped()
    assert coo_mock.call_count == 1


def test_bot_cleanup(mocker, default_conf_usdt, caplog) -> None:
    mock_cleanup = mocker.patch('freqtrade.freqtradebot.cleanup_db')
    coo_mock = mocker.patch('freqtrade.freqtradebot.FreqtradeBot.cancel_all_open_orders')
    freqtrade = get_patched_freqtradebot(mocker, default_conf_usdt)
    freqtrade.cleanup()
    assert log_has('Cleaning up modules ...', caplog)
    assert mock_cleanup.call_count == 1
    assert coo_mock.call_count == 0

    freqtrade.config['cancel_open_orders_on_exit'] = True
    freqtrade.cleanup()
    assert coo_mock.call_count == 1


@pytest.mark.parametrize('runmode', [
    RunMode.DRY_RUN,
    RunMode.LIVE
])
def test_order_dict(default_conf_usdt, mocker, runmode, caplog) -> None:
    patch_RPCManager(mocker)
    patch_exchange(mocker)
    conf = default_conf_usdt.copy()
    conf['runmode'] = runmode
    conf['order_types'] = {
        'buy': 'market',
        'sell': 'limit',
        'stoploss': 'limit',
        'stoploss_on_exchange': True,
    }
    conf['bid_strategy']['price_side'] = 'ask'

    freqtrade = FreqtradeBot(conf)
    if runmode == RunMode.LIVE:
        assert not log_has_re(".*stoploss_on_exchange .* dry-run", caplog)
    assert freqtrade.strategy.order_types['stoploss_on_exchange']

    caplog.clear()
    # is left untouched
    conf = default_conf_usdt.copy()
    conf['runmode'] = runmode
    conf['order_types'] = {
        'buy': 'market',
        'sell': 'limit',
        'stoploss': 'limit',
        'stoploss_on_exchange': False,
    }
    freqtrade = FreqtradeBot(conf)
    assert not freqtrade.strategy.order_types['stoploss_on_exchange']
    assert not log_has_re(".*stoploss_on_exchange .* dry-run", caplog)


def test_get_trade_stake_amount(default_conf_usdt, mocker) -> None:
    patch_RPCManager(mocker)
    patch_exchange(mocker)

    freqtrade = FreqtradeBot(default_conf_usdt)

    result = freqtrade.wallets.get_trade_stake_amount('ETH/USDT')
    assert result == default_conf_usdt['stake_amount']


@pytest.mark.parametrize("amend_last,wallet,max_open,lsamr,expected", [
                        (False, 120, 2, 0.5, [60, None]),
                        (True, 120, 2, 0.5, [60, 58.8]),
                        (False, 180, 3, 0.5, [60, 60, None]),
                        (True, 180, 3, 0.5, [60, 60, 58.2]),
                        (False, 122, 3, 0.5, [60, 60, None]),
                        (True, 122, 3, 0.5, [60, 60, 0.0]),
                        (True, 167, 3, 0.5, [60, 60, 45.33]),
                        (True, 122, 3, 1, [60, 60, 0.0]),
])
def test_check_available_stake_amount(
    default_conf_usdt, ticker_usdt, mocker, fee, limit_buy_order_usdt_open,
    amend_last, wallet, max_open, lsamr, expected
) -> None:
    patch_RPCManager(mocker)
    patch_exchange(mocker)
    mocker.patch.multiple(
        'freqtrade.exchange.Exchange',
        fetch_ticker=ticker_usdt,
        create_order=MagicMock(return_value=limit_buy_order_usdt_open),
        get_fee=fee
    )
    default_conf_usdt['dry_run_wallet'] = wallet

    default_conf_usdt['amend_last_stake_amount'] = amend_last
    default_conf_usdt['last_stake_amount_min_ratio'] = lsamr

    freqtrade = FreqtradeBot(default_conf_usdt)

    for i in range(0, max_open):

        if expected[i] is not None:
            limit_buy_order_usdt_open['id'] = str(i)
            result = freqtrade.wallets.get_trade_stake_amount('ETH/USDT')
            assert pytest.approx(result) == expected[i]
            freqtrade.execute_entry('ETH/USDT', result)
        else:
            with pytest.raises(DependencyException):
                freqtrade.wallets.get_trade_stake_amount('ETH/USDT')


def test_edge_called_in_process(mocker, edge_conf) -> None:
    patch_RPCManager(mocker)
    patch_edge(mocker)

    def _refresh_whitelist(list):
        return ['ETH/USDT', 'LTC/BTC', 'XRP/BTC', 'NEO/BTC']

    patch_exchange(mocker)
    freqtrade = FreqtradeBot(edge_conf)
    freqtrade.pairlists._validate_whitelist = _refresh_whitelist
    patch_get_signal(freqtrade)
    freqtrade.process()
    assert freqtrade.active_pair_whitelist == ['NEO/BTC', 'LTC/BTC']


def test_edge_overrides_stake_amount(mocker, edge_conf) -> None:
    patch_RPCManager(mocker)
    patch_exchange(mocker)
    patch_edge(mocker)
    edge_conf['dry_run_wallet'] = 999.9
    freqtrade = FreqtradeBot(edge_conf)

    assert freqtrade.wallets.get_trade_stake_amount(
        'NEO/BTC', freqtrade.edge) == (999.9 * 0.5 * 0.01) / 0.20
    assert freqtrade.wallets.get_trade_stake_amount(
        'LTC/BTC', freqtrade.edge) == (999.9 * 0.5 * 0.01) / 0.21


@pytest.mark.parametrize('is_short', [False, True])
@pytest.mark.parametrize('buy_price_mult,ignore_strat_sl', [
    # Override stoploss
    (0.79, False),
    # Override strategy stoploss
    (0.85, True)
])
def test_edge_overrides_stoploss(limit_order, fee, caplog, mocker, is_short,
                                 buy_price_mult, ignore_strat_sl, edge_conf) -> None:
    patch_RPCManager(mocker)
    patch_exchange(mocker)
    patch_edge(mocker)
    edge_conf['max_open_trades'] = float('inf')

    # Strategy stoploss is -0.1 but Edge imposes a stoploss at -0.2
    # Thus, if price falls 21%, stoploss should be triggered
    #
    # mocking the ticker_usdt: price is falling ...
    enter_price = limit_order[enter_side(is_short)]['price']
    mocker.patch.multiple(
        'freqtrade.exchange.Exchange',
        fetch_ticker=MagicMock(return_value={
            'bid': enter_price * buy_price_mult,
            'ask': enter_price * buy_price_mult,
            'last': enter_price * buy_price_mult,
        }),
        get_fee=fee,
    )
    #############################################

    # Create a trade with "limit_buy_order_usdt" price
    freqtrade = FreqtradeBot(edge_conf)
    freqtrade.active_pair_whitelist = ['NEO/BTC']
    patch_get_signal(freqtrade)
    freqtrade.strategy.min_roi_reached = MagicMock(return_value=False)
    freqtrade.enter_positions()
    trade = Trade.query.first()
    trade.update(limit_order[enter_side(is_short)])
    #############################################

    # stoploss shoud be hit
    assert freqtrade.handle_trade(trade) is not ignore_strat_sl
    if not ignore_strat_sl:
        assert log_has('Exit for NEO/BTC detected. Reason: stop_loss', caplog)
        assert trade.sell_reason == SellType.STOP_LOSS.value


def test_total_open_trades_stakes(mocker, default_conf_usdt, ticker_usdt, fee) -> None:
    patch_RPCManager(mocker)
    patch_exchange(mocker)
    default_conf_usdt['stake_amount'] = 10.0
    default_conf_usdt['max_open_trades'] = 2
    mocker.patch.multiple(
        'freqtrade.exchange.Exchange',
        fetch_ticker=ticker_usdt,
        get_fee=fee,
        _is_dry_limit_order_filled=MagicMock(return_value=False),
    )
    freqtrade = FreqtradeBot(default_conf_usdt)
    patch_get_signal(freqtrade)
    freqtrade.enter_positions()
    trade = Trade.query.first()

    assert trade is not None
    assert trade.stake_amount == 60.0
    assert trade.is_open
    assert trade.open_date is not None

    freqtrade.enter_positions()
    trade = Trade.query.order_by(Trade.id.desc()).first()

    assert trade is not None
    assert trade.stake_amount == 60.0
    assert trade.is_open
    assert trade.open_date is not None

    assert Trade.total_open_trades_stakes() == 120.0


@pytest.mark.parametrize("is_short,open_rate", [
    (False, 2.0),
    (True, 2.2)
])
def test_create_trade(default_conf_usdt, ticker_usdt, limit_order,
                      fee, mocker, is_short, open_rate) -> None:
    patch_RPCManager(mocker)
    patch_exchange(mocker)
    mocker.patch.multiple(
        'freqtrade.exchange.Exchange',
        fetch_ticker=ticker_usdt,
        get_fee=fee,
        _is_dry_limit_order_filled=MagicMock(return_value=False),
    )

    # Save state of current whitelist
    whitelist = deepcopy(default_conf_usdt['exchange']['pair_whitelist'])
    freqtrade = FreqtradeBot(default_conf_usdt)
    patch_get_signal(freqtrade)
    freqtrade.create_trade('ETH/USDT')

    trade = Trade.query.first()
    trade.is_short = is_short
    assert trade is not None
    assert trade.stake_amount == 60.0
    assert trade.is_open
    assert trade.open_date is not None
    assert trade.exchange == 'binance'

    # Simulate fulfilled LIMIT_BUY order for trade
    trade.update(limit_order[enter_side(is_short)])

    assert trade.open_rate == open_rate
    assert trade.amount == 30.0

    assert whitelist == default_conf_usdt['exchange']['pair_whitelist']


def test_create_trade_no_stake_amount(default_conf_usdt, ticker_usdt, fee, mocker) -> None:
    patch_RPCManager(mocker)
    patch_exchange(mocker)
    patch_wallet(mocker, free=default_conf_usdt['stake_amount'] * 0.5)
    mocker.patch.multiple(
        'freqtrade.exchange.Exchange',
        fetch_ticker=ticker_usdt,
        get_fee=fee,
    )
    freqtrade = FreqtradeBot(default_conf_usdt)
    patch_get_signal(freqtrade)

    with pytest.raises(DependencyException, match=r'.*stake amount.*'):
        freqtrade.create_trade('ETH/USDT')


@pytest.mark.parametrize("is_short", [False, True])
@pytest.mark.parametrize('stake_amount,create,amount_enough,max_open_trades', [
    (5.0, True, True, 99),
    (0.00005, True, False, 99),
    (0, False, True, 99),
    (UNLIMITED_STAKE_AMOUNT, False, True, 0),
])
def test_create_trade_minimal_amount(
    default_conf_usdt, ticker_usdt, limit_order_open, fee, mocker,
    stake_amount, create, amount_enough, max_open_trades, caplog, is_short
) -> None:
    patch_RPCManager(mocker)
    patch_exchange(mocker)
    enter_mock = MagicMock(return_value=limit_order_open[enter_side(is_short)])
    mocker.patch.multiple(
        'freqtrade.exchange.Exchange',
        fetch_ticker=ticker_usdt,
        create_order=enter_mock,
        get_fee=fee,
    )
    default_conf_usdt['max_open_trades'] = max_open_trades
    freqtrade = FreqtradeBot(default_conf_usdt)
    freqtrade.config['stake_amount'] = stake_amount
    patch_get_signal(freqtrade)

    if create:
        assert freqtrade.create_trade('ETH/USDT')
        if amount_enough:
            rate, amount = enter_mock.call_args[1]['rate'], enter_mock.call_args[1]['amount']
            assert rate * amount <= default_conf_usdt['stake_amount']
        else:
            assert log_has_re(
                r"Stake amount for pair .* is too small.*",
                caplog
            )
    else:
        assert not freqtrade.create_trade('ETH/USDT')
        if not max_open_trades:
            assert freqtrade.wallets.get_trade_stake_amount('ETH/USDT', freqtrade.edge) == 0


@pytest.mark.parametrize('whitelist,positions', [
    (["ETH/USDT"], 1),  # No pairs left
    ([], 0),  # No pairs in whitelist
])
def test_enter_positions_no_pairs_left(default_conf_usdt, ticker_usdt, limit_buy_order_usdt_open,
                                       fee, whitelist, positions, mocker, caplog) -> None:
    patch_RPCManager(mocker)
    patch_exchange(mocker)
    mocker.patch.multiple(
        'freqtrade.exchange.Exchange',
        fetch_ticker=ticker_usdt,
        create_order=MagicMock(return_value=limit_buy_order_usdt_open),
        get_fee=fee,
    )
    default_conf_usdt['exchange']['pair_whitelist'] = whitelist
    freqtrade = FreqtradeBot(default_conf_usdt)
    patch_get_signal(freqtrade)

    n = freqtrade.enter_positions()
    assert n == positions
    if positions:
        assert not log_has_re(r"No currency pair in active pair whitelist.*", caplog)
        n = freqtrade.enter_positions()
        assert n == 0
        assert log_has_re(r"No currency pair in active pair whitelist.*", caplog)
    else:
        assert n == 0
        assert log_has("Active pair whitelist is empty.", caplog)


@pytest.mark.usefixtures("init_persistence")
def test_enter_positions_global_pairlock(default_conf_usdt, ticker_usdt, limit_buy_order_usdt, fee,
                                         mocker, caplog) -> None:
    patch_RPCManager(mocker)
    patch_exchange(mocker)
    mocker.patch.multiple(
        'freqtrade.exchange.Exchange',
        fetch_ticker=ticker_usdt,
        create_order=MagicMock(return_value={'id': limit_buy_order_usdt['id']}),
        get_fee=fee,
    )
    freqtrade = FreqtradeBot(default_conf_usdt)
    patch_get_signal(freqtrade)
    n = freqtrade.enter_positions()
    message = r"Global pairlock active until.* Not creating new trades."
    n = freqtrade.enter_positions()
    # 0 trades, but it's not because of pairlock.
    assert n == 0
    assert not log_has_re(message, caplog)
    caplog.clear()

    PairLocks.lock_pair('*', arrow.utcnow().shift(minutes=20).datetime, 'Just because')
    n = freqtrade.enter_positions()
    assert n == 0
    assert log_has_re(message, caplog)


@pytest.mark.parametrize('is_short', [False, True])
def test_handle_protections(mocker, default_conf_usdt, fee, is_short):
    default_conf_usdt['protections'] = [
        {"method": "CooldownPeriod", "stop_duration": 60},
        {
            "method": "StoplossGuard",
            "lookback_period_candles": 24,
            "trade_limit": 4,
            "stop_duration_candles": 4,
            "only_per_pair": False
        }
    ]

    freqtrade = get_patched_freqtradebot(mocker, default_conf_usdt)
    freqtrade.protections._protection_handlers[1].global_stop = MagicMock(
        return_value=(True, arrow.utcnow().shift(hours=1).datetime, "asdf"))
    create_mock_trades(fee, is_short)
    freqtrade.handle_protections('ETC/BTC')
    send_msg_mock = freqtrade.rpc.send_msg
    assert send_msg_mock.call_count == 2
    assert send_msg_mock.call_args_list[0][0][0]['type'] == RPCMessageType.PROTECTION_TRIGGER
    assert send_msg_mock.call_args_list[1][0][0]['type'] == RPCMessageType.PROTECTION_TRIGGER_GLOBAL


def test_create_trade_no_signal(default_conf_usdt, fee, mocker) -> None:
    default_conf_usdt['dry_run'] = True

    patch_RPCManager(mocker)
    patch_exchange(mocker)
    mocker.patch.multiple(
        'freqtrade.exchange.Exchange',
        get_fee=fee,
    )
    default_conf_usdt['stake_amount'] = 10
    freqtrade = FreqtradeBot(default_conf_usdt)
<<<<<<< HEAD
    # patch_get_signal(freqtrade, enter_long=False)
    patch_get_signal(freqtrade, enter_long=False, exit_long=False)
=======
    patch_get_signal(freqtrade, enter_long=False)
>>>>>>> dcb9ce95

    Trade.query = MagicMock()
    Trade.query.filter = MagicMock()
    assert not freqtrade.create_trade('ETH/USDT')


@pytest.mark.parametrize("max_open", range(0, 5))
@pytest.mark.parametrize("tradable_balance_ratio,modifier", [(1.0, 1), (0.99, 0.8), (0.5, 0.5)])
def test_create_trades_multiple_trades(
    default_conf_usdt, ticker_usdt, fee, mocker, limit_buy_order_usdt_open,
    max_open, tradable_balance_ratio, modifier
) -> None:
    patch_RPCManager(mocker)
    patch_exchange(mocker)
    default_conf_usdt['max_open_trades'] = max_open
    default_conf_usdt['tradable_balance_ratio'] = tradable_balance_ratio
    default_conf_usdt['dry_run_wallet'] = 60.0 * max_open

    mocker.patch.multiple(
        'freqtrade.exchange.Exchange',
        fetch_ticker=ticker_usdt,
        create_order=MagicMock(return_value=limit_buy_order_usdt_open),
        get_fee=fee,
    )
    freqtrade = FreqtradeBot(default_conf_usdt)
    patch_get_signal(freqtrade)

    n = freqtrade.enter_positions()
    trades = Trade.get_open_trades()
    # Expected trades should be max_open * a modified value
    # depending on the configured tradable_balance
    assert n == max(int(max_open * modifier), 0)
    assert len(trades) == max(int(max_open * modifier), 0)


def test_create_trades_preopen(default_conf_usdt, ticker_usdt, fee, mocker,
                               limit_buy_order_usdt_open) -> None:
    patch_RPCManager(mocker)
    patch_exchange(mocker)
    default_conf_usdt['max_open_trades'] = 4
    mocker.patch.multiple(
        'freqtrade.exchange.Exchange',
        fetch_ticker=ticker_usdt,
        create_order=MagicMock(return_value=limit_buy_order_usdt_open),
        get_fee=fee,
    )
    freqtrade = FreqtradeBot(default_conf_usdt)
    patch_get_signal(freqtrade)

    # Create 2 existing trades
    freqtrade.execute_entry('ETH/USDT', default_conf_usdt['stake_amount'])
    freqtrade.execute_entry('NEO/BTC', default_conf_usdt['stake_amount'])

    assert len(Trade.get_open_trades()) == 2
    # Change order_id for new orders
    limit_buy_order_usdt_open['id'] = '123444'

    # Create 2 new trades using create_trades
    assert freqtrade.create_trade('ETH/USDT')
    assert freqtrade.create_trade('NEO/BTC')

    trades = Trade.get_open_trades()
    assert len(trades) == 4


@pytest.mark.parametrize('is_short', [False, True])
def test_process_trade_creation(default_conf_usdt, ticker_usdt, limit_order, limit_order_open,
                                is_short, fee, mocker, caplog
                                ) -> None:
    patch_RPCManager(mocker)
    patch_exchange(mocker)
    mocker.patch.multiple(
        'freqtrade.exchange.Exchange',
        fetch_ticker=ticker_usdt,
        create_order=MagicMock(return_value=limit_order_open[enter_side(is_short)]),
        fetch_order=MagicMock(return_value=limit_order[enter_side(is_short)]),
        get_fee=fee,
    )
    freqtrade = FreqtradeBot(default_conf_usdt)
    patch_get_signal(freqtrade)

    trades = Trade.query.filter(Trade.is_open.is_(True)).all()
    assert not trades

    freqtrade.process()

    trades = Trade.query.filter(Trade.is_open.is_(True)).all()
    assert len(trades) == 1
    trade = trades[0]
    assert trade is not None
    assert trade.stake_amount == default_conf_usdt['stake_amount']
    assert trade.is_open
    assert trade.open_date is not None
    assert trade.exchange == 'binance'
    assert trade.open_rate == 2.0
    assert trade.amount == 30.0

    assert log_has(
<<<<<<< HEAD
        'Long signal found: about create a new trade for ETH/USDT with stake_amount: 10.0 ...',
=======
        'Buy signal found: about create a new trade for ETH/USDT with stake_amount: 60.0 ...',
>>>>>>> dcb9ce95
        caplog
    )


def test_process_exchange_failures(default_conf_usdt, ticker_usdt, mocker) -> None:
    patch_RPCManager(mocker)
    patch_exchange(mocker)
    mocker.patch.multiple(
        'freqtrade.exchange.Exchange',
        fetch_ticker=ticker_usdt,
        create_order=MagicMock(side_effect=TemporaryError)
    )
    sleep_mock = mocker.patch('time.sleep', side_effect=lambda _: None)

    worker = Worker(args=None, config=default_conf_usdt)
    patch_get_signal(worker.freqtrade)

    worker._process_running()
    assert sleep_mock.has_calls()


def test_process_operational_exception(default_conf_usdt, ticker_usdt, mocker) -> None:
    msg_mock = patch_RPCManager(mocker)
    patch_exchange(mocker)
    mocker.patch.multiple(
        'freqtrade.exchange.Exchange',
        fetch_ticker=ticker_usdt,
        create_order=MagicMock(side_effect=OperationalException)
    )
    worker = Worker(args=None, config=default_conf_usdt)
    patch_get_signal(worker.freqtrade)

    assert worker.freqtrade.state == State.RUNNING

    worker._process_running()
    assert worker.freqtrade.state == State.STOPPED
    assert 'OperationalException' in msg_mock.call_args_list[-1][0][0]['status']


def test_process_trade_handling(default_conf_usdt, ticker_usdt, limit_buy_order_usdt_open, fee,
                                mocker) -> None:
    patch_RPCManager(mocker)
    patch_exchange(mocker)
    mocker.patch.multiple(
        'freqtrade.exchange.Exchange',
        fetch_ticker=ticker_usdt,
        create_order=MagicMock(return_value=limit_buy_order_usdt_open),
        fetch_order=MagicMock(return_value=limit_buy_order_usdt_open),
        get_fee=fee,
    )
    freqtrade = FreqtradeBot(default_conf_usdt)
    patch_get_signal(freqtrade)

    trades = Trade.query.filter(Trade.is_open.is_(True)).all()
    assert not trades
    freqtrade.process()

    trades = Trade.query.filter(Trade.is_open.is_(True)).all()
    assert len(trades) == 1

    # Nothing happened ...
    freqtrade.process()
    assert len(trades) == 1


def test_process_trade_no_whitelist_pair(default_conf_usdt, ticker_usdt, limit_buy_order_usdt,
                                         fee, mocker) -> None:
    """ Test process with trade not in pair list """
    patch_RPCManager(mocker)
    patch_exchange(mocker)
    mocker.patch.multiple(
        'freqtrade.exchange.Exchange',
        fetch_ticker=ticker_usdt,
        create_order=MagicMock(return_value={'id': limit_buy_order_usdt['id']}),
        fetch_order=MagicMock(return_value=limit_buy_order_usdt),
        get_fee=fee,
    )
    freqtrade = FreqtradeBot(default_conf_usdt)
    patch_get_signal(freqtrade)
    pair = 'BLK/BTC'
    # Ensure the pair is not in the whitelist!
    assert pair not in default_conf_usdt['exchange']['pair_whitelist']

    # create open trade not in whitelist
    Trade.query.session.add(Trade(
        pair=pair,
        stake_amount=0.001,
        fee_open=fee.return_value,
        fee_close=fee.return_value,
        is_open=True,
        amount=20,
        open_rate=0.01,
        exchange='binance',
    ))
    Trade.query.session.add(Trade(
        pair='ETH/USDT',
        stake_amount=0.001,
        fee_open=fee.return_value,
        fee_close=fee.return_value,
        is_open=True,
        amount=12,
        open_rate=0.001,
        exchange='binance',
    ))

    assert pair not in freqtrade.active_pair_whitelist
    freqtrade.process()
    assert pair in freqtrade.active_pair_whitelist
    # Make sure each pair is only in the list once
    assert len(freqtrade.active_pair_whitelist) == len(set(freqtrade.active_pair_whitelist))


def test_process_informative_pairs_added(default_conf_usdt, ticker_usdt, mocker) -> None:
    patch_RPCManager(mocker)
    patch_exchange(mocker)

    def _refresh_whitelist(list):
        return ['ETH/USDT', 'LTC/BTC', 'XRP/BTC', 'NEO/BTC']

    refresh_mock = MagicMock()
    mocker.patch.multiple(
        'freqtrade.exchange.Exchange',
        fetch_ticker=ticker_usdt,
        create_order=MagicMock(side_effect=TemporaryError),
        refresh_latest_ohlcv=refresh_mock,
    )
    inf_pairs = MagicMock(return_value=[("BTC/ETH", '1m'), ("ETH/USDT", "1h")])
    mocker.patch.multiple(
        'freqtrade.strategy.interface.IStrategy',
        get_exit_signal=MagicMock(return_value=(False, False)),
        get_entry_signal=MagicMock(return_value=(None, None))
    )
    mocker.patch('time.sleep', return_value=None)

    freqtrade = FreqtradeBot(default_conf_usdt)
    freqtrade.pairlists._validate_whitelist = _refresh_whitelist
    freqtrade.strategy.informative_pairs = inf_pairs
    # patch_get_signal(freqtrade)

    freqtrade.process()
    assert inf_pairs.call_count == 1
    assert refresh_mock.call_count == 1
    assert ("BTC/ETH", "1m") in refresh_mock.call_args[0][0]
    assert ("ETH/USDT", "1h") in refresh_mock.call_args[0][0]
    assert ("ETH/USDT", default_conf_usdt["timeframe"]) in refresh_mock.call_args[0][0]


@pytest.mark.parametrize("is_short", [True, False])
def test_execute_entry(mocker, default_conf_usdt, fee, limit_order,
                       limit_order_open, is_short) -> None:

    open_order = limit_order_open[enter_side(is_short)]
    order = limit_order[enter_side(is_short)]

    patch_RPCManager(mocker)
    patch_exchange(mocker)
    freqtrade = FreqtradeBot(default_conf_usdt)
    freqtrade.strategy.confirm_trade_entry = MagicMock(return_value=False)
    stake_amount = 2
    bid = 0.11
    enter_rate_mock = MagicMock(return_value=bid)
    enter_mm = MagicMock(return_value=open_order)
    mocker.patch.multiple(
        'freqtrade.exchange.Exchange',
        get_rate=enter_rate_mock,
        fetch_ticker=MagicMock(return_value={
            'bid': 1.9,
            'ask': 2.2,
            'last': 1.9
        }),
        create_order=enter_mm,
        get_min_pair_stake_amount=MagicMock(return_value=1),
        get_fee=fee,
    )
    pair = 'ETH/USDT'

    assert not freqtrade.execute_entry(pair, stake_amount, is_short=is_short)
    assert enter_rate_mock.call_count == 1
    assert enter_mm.call_count == 0
    assert freqtrade.strategy.confirm_trade_entry.call_count == 1
    enter_rate_mock.reset_mock()

    open_order['id'] = '22'
    freqtrade.strategy.confirm_trade_entry = MagicMock(return_value=True)
    assert freqtrade.execute_entry(pair, stake_amount)
    assert enter_rate_mock.call_count == 1
    assert enter_mm.call_count == 1
    call_args = enter_mm.call_args_list[0][1]
    assert call_args['pair'] == pair
    assert call_args['rate'] == bid
    assert call_args['amount'] == round(stake_amount / bid, 8)
    enter_rate_mock.reset_mock()

    # Should create an open trade with an open order id
    # As the order is not fulfilled yet
    trade = Trade.query.first()
    trade.is_short = is_short
    assert trade
    assert trade.is_open is True
    assert trade.open_order_id == '22'

    # Test calling with price
    open_order['id'] = '33'
    fix_price = 0.06
    assert freqtrade.execute_entry(pair, stake_amount, fix_price, is_short=is_short)
    # Make sure get_rate wasn't called again
    assert enter_rate_mock.call_count == 0

    assert enter_mm.call_count == 2
    call_args = enter_mm.call_args_list[1][1]
    assert call_args['pair'] == pair
    assert call_args['rate'] == fix_price
    assert call_args['amount'] == round(stake_amount / fix_price, 8)

    # In case of closed order
    order['status'] = 'closed'
    order['price'] = 10
    order['cost'] = 100
    order['id'] = '444'

    mocker.patch('freqtrade.exchange.Exchange.create_order',
                 MagicMock(return_value=order))
    assert freqtrade.execute_entry(pair, stake_amount, is_short=is_short)
    trade = Trade.query.all()[2]
    trade.is_short = is_short
    assert trade
    assert trade.open_order_id is None
    assert trade.open_rate == 10
    assert trade.stake_amount == 100

    # In case of rejected or expired order and partially filled
    order['status'] = 'expired'
    order['amount'] = 30.0
    order['filled'] = 20.0
    order['remaining'] = 10.00
    order['price'] = 0.5
    order['cost'] = 15.0
    order['id'] = '555'
    mocker.patch('freqtrade.exchange.Exchange.create_order',
                 MagicMock(return_value=order))
    assert freqtrade.execute_entry(pair, stake_amount)
    trade = Trade.query.all()[3]
    trade.is_short = is_short
    assert trade
    assert trade.open_order_id == '555'
    assert trade.open_rate == 0.5
    assert trade.stake_amount == 15.0

    # Test with custom stake
    order['status'] = 'open'
    order['id'] = '556'

    freqtrade.strategy.custom_stake_amount = lambda **kwargs: 150.0
    assert freqtrade.execute_entry(pair, stake_amount, is_short=is_short)
    trade = Trade.query.all()[4]
    trade.is_short = is_short
    assert trade
    assert trade.stake_amount == 150

    # Exception case
    order['id'] = '557'
    freqtrade.strategy.custom_stake_amount = lambda **kwargs: 20 / 0
    assert freqtrade.execute_entry(pair, stake_amount, is_short=is_short)
    trade = Trade.query.all()[5]
    trade.is_short = is_short
    assert trade
    assert trade.stake_amount == 2.0

    # In case of the order is rejected and not filled at all
    order['status'] = 'rejected'
    order['amount'] = 30.0
    order['filled'] = 0.0
    order['remaining'] = 30.0
    order['price'] = 0.5
    order['cost'] = 0.0
    order['id'] = '66'
    mocker.patch('freqtrade.exchange.Exchange.create_order',
                 MagicMock(return_value=order))
    assert not freqtrade.execute_entry(pair, stake_amount)

    # Fail to get price...
    mocker.patch('freqtrade.exchange.Exchange.get_rate', MagicMock(return_value=0.0))

    with pytest.raises(PricingError, match=f"Could not determine {enter_side(is_short)} price."):
        freqtrade.execute_entry(pair, stake_amount, is_short=is_short)

    # In case of custom entry price
    mocker.patch('freqtrade.exchange.Exchange.get_rate', return_value=0.50)
    order['status'] = 'open'
    order['id'] = '5566'
    freqtrade.strategy.custom_entry_price = lambda **kwargs: 0.508
    assert freqtrade.execute_entry(pair, stake_amount, is_short=is_short)
    trade = Trade.query.all()[6]
    trade.is_short = is_short
    assert trade
    assert trade.open_rate_requested == 0.508

    # In case of custom entry price set to None

    order['status'] = 'open'
    order['id'] = '5567'
    freqtrade.strategy.custom_entry_price = lambda **kwargs: None

    mocker.patch.multiple(
        'freqtrade.exchange.Exchange',
        get_rate=MagicMock(return_value=10),
    )

    assert freqtrade.execute_entry(pair, stake_amount, is_short=is_short)
    trade = Trade.query.all()[7]
    trade.is_short = is_short
    assert trade
    assert trade.open_rate_requested == 10

    # In case of custom entry price not float type
    order['status'] = 'open'
    order['id'] = '5568'
    freqtrade.strategy.custom_entry_price = lambda **kwargs: "string price"
    assert freqtrade.execute_entry(pair, stake_amount, is_short=is_short)
    trade = Trade.query.all()[8]
    trade.is_short = is_short
    assert trade
    assert trade.open_rate_requested == 10


@pytest.mark.parametrize("is_short", [False, True])
def test_execute_entry_confirm_error(mocker, default_conf_usdt, fee, limit_order, is_short) -> None:
    freqtrade = get_patched_freqtradebot(mocker, default_conf_usdt)
    mocker.patch.multiple(
        'freqtrade.exchange.Exchange',
        fetch_ticker=MagicMock(return_value={
            'bid': 1.9,
            'ask': 2.2,
            'last': 1.9
        }),
        create_order=MagicMock(return_value=limit_order[enter_side(is_short)]),
        get_rate=MagicMock(return_value=0.11),
        get_min_pair_stake_amount=MagicMock(return_value=1),
        get_fee=fee,
    )
    stake_amount = 2
    pair = 'ETH/USDT'

    freqtrade.strategy.confirm_trade_entry = MagicMock(side_effect=ValueError)
    # TODO-lev: KeyError happens on short, why?
    assert freqtrade.execute_entry(pair, stake_amount)

    limit_order[enter_side(is_short)]['id'] = '222'
    freqtrade.strategy.confirm_trade_entry = MagicMock(side_effect=Exception)
    assert freqtrade.execute_entry(pair, stake_amount)

    limit_order[enter_side(is_short)]['id'] = '2223'
    freqtrade.strategy.confirm_trade_entry = MagicMock(return_value=True)
    assert freqtrade.execute_entry(pair, stake_amount)

    freqtrade.strategy.confirm_trade_entry = MagicMock(return_value=False)
    assert not freqtrade.execute_entry(pair, stake_amount)


@pytest.mark.parametrize("is_short", [False, True])
def test_add_stoploss_on_exchange(mocker, default_conf_usdt, limit_order, is_short) -> None:
    patch_RPCManager(mocker)
    patch_exchange(mocker)
    order = limit_order[enter_side(is_short)]
    mocker.patch('freqtrade.freqtradebot.FreqtradeBot.handle_trade', MagicMock(return_value=True))
    mocker.patch('freqtrade.exchange.Exchange.fetch_order', return_value=order)
    mocker.patch('freqtrade.exchange.Exchange.get_trades_for_order', return_value=[])
    mocker.patch('freqtrade.freqtradebot.FreqtradeBot.get_real_amount',
                 return_value=order['amount'])

    stoploss = MagicMock(return_value={'id': 13434334})
    mocker.patch('freqtrade.exchange.Binance.stoploss', stoploss)

    freqtrade = FreqtradeBot(default_conf_usdt)
    freqtrade.strategy.order_types['stoploss_on_exchange'] = True

    trade = MagicMock()
    trade.is_short = is_short
    trade.open_order_id = None
    trade.stoploss_order_id = None
    trade.is_open = True
    trades = [trade]

    freqtrade.exit_positions(trades)
    assert trade.stoploss_order_id == '13434334'
    assert stoploss.call_count == 1
    assert trade.is_open is True


@pytest.mark.parametrize("is_short", [False, True])
def test_handle_stoploss_on_exchange(mocker, default_conf_usdt, fee, caplog, is_short,
                                     limit_order) -> None:
    stoploss = MagicMock(return_value={'id': 13434334})
    enter_order = limit_order[enter_side(is_short)]
    exit_order = limit_order[exit_side(is_short)]
    patch_RPCManager(mocker)
    patch_exchange(mocker)
    mocker.patch.multiple(
        'freqtrade.exchange.Exchange',
        fetch_ticker=MagicMock(return_value={
            'bid': 1.9,
            'ask': 2.2,
            'last': 1.9
        }),
        create_order=MagicMock(side_effect=[
            {'id': enter_order['id']},
            {'id': exit_order['id']},
        ]),
        get_fee=fee,
    )
    mocker.patch.multiple(
        'freqtrade.exchange.Binance',
        stoploss=stoploss
    )
    freqtrade = FreqtradeBot(default_conf_usdt)
    patch_get_signal(freqtrade)

    # First case: when stoploss is not yet set but the order is open
    # should get the stoploss order id immediately
    # and should return false as no trade actually happened
    trade = MagicMock()
    trade.is_short = is_short
    trade.is_open = True
    trade.open_order_id = None
    trade.stoploss_order_id = None
    trade.is_short = is_short

    assert freqtrade.handle_stoploss_on_exchange(trade) is False
    assert stoploss.call_count == 1
    assert trade.stoploss_order_id == "13434334"

    # Second case: when stoploss is set but it is not yet hit
    # should do nothing and return false
    trade.is_open = True
    trade.open_order_id = None
    trade.stoploss_order_id = 100

    hanging_stoploss_order = MagicMock(return_value={'status': 'open'})
    mocker.patch('freqtrade.exchange.Binance.fetch_stoploss_order', hanging_stoploss_order)

    assert freqtrade.handle_stoploss_on_exchange(trade) is False
    assert trade.stoploss_order_id == 100

    # Third case: when stoploss was set but it was canceled for some reason
    # should set a stoploss immediately and return False
    caplog.clear()
    trade.is_open = True
    trade.open_order_id = None
    trade.stoploss_order_id = 100

    canceled_stoploss_order = MagicMock(return_value={'status': 'canceled'})
    mocker.patch('freqtrade.exchange.Binance.fetch_stoploss_order', canceled_stoploss_order)
    stoploss.reset_mock()

    assert freqtrade.handle_stoploss_on_exchange(trade) is False
    assert stoploss.call_count == 1
    assert trade.stoploss_order_id == "13434334"

    # Fourth case: when stoploss is set and it is hit
    # should unset stoploss_order_id and return true
    # as a trade actually happened
    caplog.clear()
    freqtrade.enter_positions()
    trade = Trade.query.first()
    trade.is_open = True
    trade.open_order_id = None
    trade.stoploss_order_id = 100
    assert trade

    stoploss_order_hit = MagicMock(return_value={
        'id': 100,
        'status': 'closed',
        'type': 'stop_loss_limit',
        'price': 3,
        'average': 2,
        'amount': enter_order['amount'],
    })
    mocker.patch('freqtrade.exchange.Binance.fetch_stoploss_order', stoploss_order_hit)
    assert freqtrade.handle_stoploss_on_exchange(trade) is True
    assert log_has_re(r'STOP_LOSS_LIMIT is hit for Trade\(id=1, .*\)\.', caplog)
    assert trade.stoploss_order_id is None
    assert trade.is_open is False
    caplog.clear()

    mocker.patch(
        'freqtrade.exchange.Binance.stoploss',
        side_effect=ExchangeError()
    )
    trade.is_open = True
    freqtrade.handle_stoploss_on_exchange(trade)
    assert log_has('Unable to place a stoploss order on exchange.', caplog)
    assert trade.stoploss_order_id is None

    # Fifth case: fetch_order returns InvalidOrder
    # It should try to add stoploss order
    trade.stoploss_order_id = 100
    stoploss.reset_mock()
    mocker.patch('freqtrade.exchange.Binance.fetch_stoploss_order',
                 side_effect=InvalidOrderException())
    mocker.patch('freqtrade.exchange.Binance.stoploss', stoploss)
    freqtrade.handle_stoploss_on_exchange(trade)
    assert stoploss.call_count == 1

    # Sixth case: Closed Trade
    # Should not create new order
    trade.stoploss_order_id = None
    trade.is_open = False
    stoploss.reset_mock()
    mocker.patch('freqtrade.exchange.Exchange.fetch_order')
    mocker.patch('freqtrade.exchange.Binance.stoploss', stoploss)
    assert freqtrade.handle_stoploss_on_exchange(trade) is False
    assert stoploss.call_count == 0


@pytest.mark.parametrize("is_short", [False, True])
def test_handle_sle_cancel_cant_recreate(mocker, default_conf_usdt, fee, caplog, is_short,
                                         limit_order) -> None:
    # Sixth case: stoploss order was cancelled but couldn't create new one
    enter_order = limit_order[enter_side(is_short)]
    exit_order = limit_order[exit_side(is_short)]
    patch_RPCManager(mocker)
    patch_exchange(mocker)
    mocker.patch.multiple(
        'freqtrade.exchange.Exchange',
        fetch_ticker=MagicMock(return_value={
            'bid': 1.9,
            'ask': 2.2,
            'last': 1.9
        }),
        create_order=MagicMock(side_effect=[
            {'id': enter_order['id']},
            {'id': exit_order['id']},
        ]),
        get_fee=fee,
    )
    mocker.patch.multiple(
        'freqtrade.exchange.Binance',
        fetch_stoploss_order=MagicMock(return_value={'status': 'canceled', 'id': 100}),
        stoploss=MagicMock(side_effect=ExchangeError()),
    )
    freqtrade = FreqtradeBot(default_conf_usdt)
    patch_get_signal(freqtrade)

    freqtrade.enter_positions()
    trade = Trade.query.first()
    trade.is_short = is_short
    trade.is_open = True
    trade.open_order_id = None
    trade.stoploss_order_id = 100
    assert trade

    assert freqtrade.handle_stoploss_on_exchange(trade) is False
    assert log_has_re(r'Stoploss order was cancelled, but unable to recreate one.*', caplog)
    assert trade.stoploss_order_id is None
    assert trade.is_open is True


@pytest.mark.parametrize("is_short", [False, True])
def test_create_stoploss_order_invalid_order(
    mocker, default_conf_usdt, caplog, fee, is_short, limit_order, limit_order_open
):
    open_order = limit_order_open[enter_side(is_short)]
    order = limit_order[exit_side(is_short)]
    rpc_mock = patch_RPCManager(mocker)
    patch_exchange(mocker)
    create_order_mock = MagicMock(side_effect=[
        open_order,
        {'id': order['id']}
    ])
    mocker.patch.multiple(
        'freqtrade.exchange.Exchange',
        fetch_ticker=MagicMock(return_value={
            'bid': 1.9,
            'ask': 2.2,
            'last': 1.9
        }),
        create_order=create_order_mock,
        get_fee=fee,
    )
    mocker.patch.multiple(
        'freqtrade.exchange.Binance',
        fetch_order=MagicMock(return_value={'status': 'canceled'}),
        stoploss=MagicMock(side_effect=InvalidOrderException()),
    )
    freqtrade = FreqtradeBot(default_conf_usdt)
    patch_get_signal(freqtrade)
    freqtrade.strategy.order_types['stoploss_on_exchange'] = True

    freqtrade.enter_positions()
    trade = Trade.query.first()
    trade.is_short = is_short
    caplog.clear()
    freqtrade.create_stoploss_order(trade, 200)
    assert trade.stoploss_order_id is None
    assert trade.sell_reason == SellType.EMERGENCY_SELL.value
    assert log_has("Unable to place a stoploss order on exchange. ", caplog)
    assert log_has("Exiting the trade forcefully", caplog)

    # Should call a market sell
    assert create_order_mock.call_count == 2
    assert create_order_mock.call_args[1]['ordertype'] == 'market'
    assert create_order_mock.call_args[1]['pair'] == trade.pair
    assert create_order_mock.call_args[1]['amount'] == trade.amount

    # Rpc is sending first buy, then sell
    assert rpc_mock.call_count == 2
    assert rpc_mock.call_args_list[1][0][0]['sell_reason'] == SellType.EMERGENCY_SELL.value
    assert rpc_mock.call_args_list[1][0][0]['order_type'] == 'market'


@pytest.mark.parametrize("is_short", [False, True])
def test_create_stoploss_order_insufficient_funds(
    mocker, default_conf_usdt, caplog, fee, limit_order_open,
    limit_order, is_short
):
    exit_order = limit_order[exit_side(is_short)]['id']
    freqtrade = get_patched_freqtradebot(mocker, default_conf_usdt)

    mock_insuf = mocker.patch('freqtrade.freqtradebot.FreqtradeBot.handle_insufficient_funds')
    mocker.patch.multiple(
        'freqtrade.exchange.Exchange',
        fetch_ticker=MagicMock(return_value={
            'bid': 1.9,
            'ask': 2.2,
            'last': 1.9
        }),
        create_order=MagicMock(side_effect=[
            limit_order[enter_side(is_short)],
            exit_order,
        ]),
        get_fee=fee,
        fetch_order=MagicMock(return_value={'status': 'canceled'}),
    )
    mocker.patch.multiple(
        'freqtrade.exchange.Binance',
        stoploss=MagicMock(side_effect=InsufficientFundsError()),
    )
    patch_get_signal(freqtrade)
    freqtrade.strategy.order_types['stoploss_on_exchange'] = True

    freqtrade.enter_positions()
    trade = Trade.query.first()
    trade.is_short = is_short
    caplog.clear()
    freqtrade.create_stoploss_order(trade, 200)
    # stoploss_orderid was empty before
    assert trade.stoploss_order_id is None
    assert mock_insuf.call_count == 1
    mock_insuf.reset_mock()

    trade.stoploss_order_id = 'stoploss_orderid'
    freqtrade.create_stoploss_order(trade, 200)
    # No change to stoploss-orderid
    assert trade.stoploss_order_id == 'stoploss_orderid'
    assert mock_insuf.call_count == 1


@pytest.mark.parametrize("is_short", [False, True])
@pytest.mark.usefixtures("init_persistence")
<<<<<<< HEAD
def test_handle_stoploss_on_exchange_trailing(mocker, default_conf_usdt, fee, is_short,
                                              limit_order) -> None:
=======
def test_handle_stoploss_on_exchange_trailing(mocker, default_conf_usdt, fee,
                                              limit_buy_order_usdt, limit_sell_order_usdt) -> None:
>>>>>>> dcb9ce95
    # TODO-lev: test for short
    # When trailing stoploss is set
    enter_order = limit_order[enter_side(is_short)]
    exit_order = limit_order[exit_side(is_short)]
    stoploss = MagicMock(return_value={'id': 13434334})
    patch_RPCManager(mocker)
    mocker.patch.multiple(
        'freqtrade.exchange.Exchange',
        fetch_ticker=MagicMock(return_value={
            'bid': 2.19,
            'ask': 2.2,
            'last': 2.19
        }),
        create_order=MagicMock(side_effect=[
            {'id': enter_order['id']},
            {'id': exit_order['id']},
        ]),
        get_fee=fee,
    )
    mocker.patch.multiple(
        'freqtrade.exchange.Binance',
        stoploss=stoploss,
        stoploss_adjust=MagicMock(return_value=True),
    )

    # enabling TSL
    default_conf_usdt['trailing_stop'] = True

    # disabling ROI
    default_conf_usdt['minimal_roi']['0'] = 999999999

    freqtrade = get_patched_freqtradebot(mocker, default_conf_usdt)

    # enabling stoploss on exchange
    freqtrade.strategy.order_types['stoploss_on_exchange'] = True

    # setting stoploss
    freqtrade.strategy.stoploss = -0.05

    # setting stoploss_on_exchange_interval to 60 seconds
    freqtrade.strategy.order_types['stoploss_on_exchange_interval'] = 60

    patch_get_signal(freqtrade)

    freqtrade.enter_positions()
    trade = Trade.query.first()
    trade.is_open = True
    trade.open_order_id = None
    trade.stoploss_order_id = 100
    trade.is_short = is_short

    stoploss_order_hanging = MagicMock(return_value={
        'id': 100,
        'status': 'open',
        'type': 'stop_loss_limit',
        'price': 3,
        'average': 2,
        'info': {
            'stopPrice': '2.0805'
        }
    })

    mocker.patch('freqtrade.exchange.Binance.fetch_stoploss_order', stoploss_order_hanging)

    # stoploss initially at 5%
    assert freqtrade.handle_trade(trade) is False
    assert freqtrade.handle_stoploss_on_exchange(trade) is False

    # price jumped 2x
    mocker.patch(
        'freqtrade.exchange.Exchange.fetch_ticker',
        MagicMock(return_value={
            'bid': 4.38,
            'ask': 4.4,
            'last': 4.38
        })
    )

    cancel_order_mock = MagicMock()
    stoploss_order_mock = MagicMock(return_value={'id': 13434334})
    mocker.patch('freqtrade.exchange.Binance.cancel_stoploss_order', cancel_order_mock)
    mocker.patch('freqtrade.exchange.Binance.stoploss', stoploss_order_mock)

    # stoploss should not be updated as the interval is 60 seconds
    assert freqtrade.handle_trade(trade) is False
    assert freqtrade.handle_stoploss_on_exchange(trade) is False
    cancel_order_mock.assert_not_called()
    stoploss_order_mock.assert_not_called()

    assert freqtrade.handle_trade(trade) is False
    assert trade.stop_loss == 4.4 * 0.95

    # setting stoploss_on_exchange_interval to 0 seconds
    freqtrade.strategy.order_types['stoploss_on_exchange_interval'] = 0

    assert freqtrade.handle_stoploss_on_exchange(trade) is False

    cancel_order_mock.assert_called_once_with(100, 'ETH/USDT')
    stoploss_order_mock.assert_called_once_with(
        amount=27.39726027,
        pair='ETH/USDT',
        order_types=freqtrade.strategy.order_types,
        stop_price=4.4 * 0.95,
<<<<<<< HEAD
        side=exit_side(is_short),
=======
        side="sell",
>>>>>>> dcb9ce95
        leverage=1.0
    )

    # price fell below stoploss, so dry-run sells trade.
    mocker.patch(
        'freqtrade.exchange.Exchange.fetch_ticker',
        MagicMock(return_value={
            'bid': 4.16,
            'ask': 4.17,
            'last': 4.16
        })
    )
    assert freqtrade.handle_trade(trade) is True


@pytest.mark.parametrize("is_short", [False, True])
def test_handle_stoploss_on_exchange_trailing_error(
    mocker, default_conf_usdt, fee, caplog, limit_order, is_short
) -> None:
<<<<<<< HEAD
    enter_order = limit_order[enter_side(is_short)]
    exit_order = limit_order[exit_side(is_short)]
=======
    # TODO-lev: test for short
>>>>>>> dcb9ce95
    # When trailing stoploss is set
    stoploss = MagicMock(return_value={'id': 13434334})
    patch_exchange(mocker)

    mocker.patch.multiple(
        'freqtrade.exchange.Exchange',
        fetch_ticker=MagicMock(return_value={
            'bid': 1.9,
            'ask': 2.2,
            'last': 1.9
        }),
        create_order=MagicMock(side_effect=[
            {'id': enter_order['id']},
            {'id': exit_order['id']},
        ]),
        get_fee=fee,
    )
    mocker.patch.multiple(
        'freqtrade.exchange.Binance',
        stoploss=stoploss,
        stoploss_adjust=MagicMock(return_value=True),
    )

    # enabling TSL
    default_conf_usdt['trailing_stop'] = True

    freqtrade = get_patched_freqtradebot(mocker, default_conf_usdt)
    # enabling stoploss on exchange
    freqtrade.strategy.order_types['stoploss_on_exchange'] = True

    # setting stoploss
    freqtrade.strategy.stoploss = -0.05

    # setting stoploss_on_exchange_interval to 60 seconds
    freqtrade.strategy.order_types['stoploss_on_exchange_interval'] = 60
    patch_get_signal(freqtrade)
    freqtrade.enter_positions()
    trade = Trade.query.first()
    trade.is_open = True
    trade.open_order_id = None
    trade.stoploss_order_id = "abcd"
    trade.stop_loss = 0.2
    trade.stoploss_last_update = arrow.utcnow().shift(minutes=-601).datetime.replace(tzinfo=None)
    trade.is_short = is_short

    stoploss_order_hanging = {
        'id': "abcd",
        'status': 'open',
        'type': 'stop_loss_limit',
        'price': 3,
        'average': 2,
        'info': {
            'stopPrice': '0.1'
        }
    }
    mocker.patch('freqtrade.exchange.Binance.cancel_stoploss_order',
                 side_effect=InvalidOrderException())
    mocker.patch('freqtrade.exchange.Binance.fetch_stoploss_order',
                 return_value=stoploss_order_hanging)
    freqtrade.handle_trailing_stoploss_on_exchange(trade, stoploss_order_hanging, side="sell")
    assert log_has_re(r"Could not cancel stoploss order abcd for pair ETH/USDT.*", caplog)

    # Still try to create order
    assert stoploss.call_count == 1

    # Fail creating stoploss order
    caplog.clear()
    cancel_mock = mocker.patch("freqtrade.exchange.Binance.cancel_stoploss_order", MagicMock())
    mocker.patch("freqtrade.exchange.Binance.stoploss", side_effect=ExchangeError())
    freqtrade.handle_trailing_stoploss_on_exchange(trade, stoploss_order_hanging, side="sell")
    assert cancel_mock.call_count == 1
    assert log_has_re(r"Could not create trailing stoploss order for pair ETH/USDT\..*", caplog)


@pytest.mark.parametrize("is_short", [False, True])
@pytest.mark.usefixtures("init_persistence")
def test_handle_stoploss_on_exchange_custom_stop(
    mocker, default_conf_usdt, fee, is_short, limit_order
) -> None:
    enter_order = limit_order[enter_side(is_short)]
    exit_order = limit_order[exit_side(is_short)]
    # When trailing stoploss is set
    # TODO-lev: test for short
    stoploss = MagicMock(return_value={'id': 13434334})
    patch_RPCManager(mocker)
    mocker.patch.multiple(
        'freqtrade.exchange.Exchange',
        fetch_ticker=MagicMock(return_value={
            'bid': 1.9,
            'ask': 2.2,
            'last': 1.9
        }),
        create_order=MagicMock(side_effect=[
            {'id': enter_order['id']},
            {'id': exit_order['id']},
        ]),
        get_fee=fee,
    )
    mocker.patch.multiple(
        'freqtrade.exchange.Binance',
        stoploss=stoploss,
        stoploss_adjust=MagicMock(return_value=True),
    )

    # enabling TSL
    default_conf_usdt['use_custom_stoploss'] = True

    # disabling ROI
    default_conf_usdt['minimal_roi']['0'] = 999999999

    freqtrade = get_patched_freqtradebot(mocker, default_conf_usdt)

    # enabling stoploss on exchange
    freqtrade.strategy.order_types['stoploss_on_exchange'] = True

    # setting stoploss
    freqtrade.strategy.custom_stoploss = lambda *args, **kwargs: -0.04

    # setting stoploss_on_exchange_interval to 60 seconds
    freqtrade.strategy.order_types['stoploss_on_exchange_interval'] = 60

    patch_get_signal(freqtrade)

    freqtrade.enter_positions()
    trade = Trade.query.first()
    trade.is_open = True
    trade.open_order_id = None
    trade.stoploss_order_id = 100

    stoploss_order_hanging = MagicMock(return_value={
        'id': 100,
        'status': 'open',
        'type': 'stop_loss_limit',
        'price': 3,
        'average': 2,
        'info': {
            'stopPrice': '2.0805'
        }
    })

    mocker.patch('freqtrade.exchange.Binance.fetch_stoploss_order', stoploss_order_hanging)

    assert freqtrade.handle_trade(trade) is False
    assert freqtrade.handle_stoploss_on_exchange(trade) is False

    # price jumped 2x
    mocker.patch(
        'freqtrade.exchange.Exchange.fetch_ticker',
        MagicMock(return_value={
            'bid': 4.38,
            'ask': 4.4,
            'last': 4.38
        })
    )

    cancel_order_mock = MagicMock()
    stoploss_order_mock = MagicMock(return_value={'id': 13434334})
    mocker.patch('freqtrade.exchange.Binance.cancel_stoploss_order', cancel_order_mock)
    mocker.patch('freqtrade.exchange.Binance.stoploss', stoploss_order_mock)

    # stoploss should not be updated as the interval is 60 seconds
    assert freqtrade.handle_trade(trade) is False
    assert freqtrade.handle_stoploss_on_exchange(trade) is False
    cancel_order_mock.assert_not_called()
    stoploss_order_mock.assert_not_called()

    assert freqtrade.handle_trade(trade) is False
    assert trade.stop_loss == 4.4 * 0.96
    assert trade.stop_loss_pct == -0.04

    # setting stoploss_on_exchange_interval to 0 seconds
    freqtrade.strategy.order_types['stoploss_on_exchange_interval'] = 0

    assert freqtrade.handle_stoploss_on_exchange(trade) is False

    cancel_order_mock.assert_called_once_with(100, 'ETH/USDT')
    stoploss_order_mock.assert_called_once_with(
        amount=31.57894736,
        pair='ETH/USDT',
        order_types=freqtrade.strategy.order_types,
        stop_price=4.4 * 0.96,
<<<<<<< HEAD
        side=exit_side(is_short),
=======
        side="sell",
>>>>>>> dcb9ce95
        leverage=1.0
    )

    # price fell below stoploss, so dry-run sells trade.
    mocker.patch(
        'freqtrade.exchange.Exchange.fetch_ticker',
        MagicMock(return_value={
            'bid': 4.17,
            'ask': 4.19,
            'last': 4.17
        })
    )
    assert freqtrade.handle_trade(trade) is True


<<<<<<< HEAD
@pytest.mark.parametrize("is_short", [False, True])
def test_tsl_on_exchange_compatible_with_edge(mocker, edge_conf, fee, caplog, is_short,
                                              limit_order) -> None:

    enter_order = limit_order[enter_side(is_short)]
    exit_order = limit_order[exit_side(is_short)]

=======
def test_tsl_on_exchange_compatible_with_edge(
        mocker, edge_conf, fee, limit_buy_order_usdt, limit_sell_order_usdt) -> None:
    # TODO-lev: test for short
>>>>>>> dcb9ce95
    # When trailing stoploss is set
    stoploss = MagicMock(return_value={'id': 13434334})
    patch_RPCManager(mocker)
    patch_exchange(mocker)
    patch_edge(mocker)
    edge_conf['max_open_trades'] = float('inf')
    edge_conf['dry_run_wallet'] = 999.9
    edge_conf['exchange']['name'] = 'binance'
    mocker.patch.multiple(
        'freqtrade.exchange.Exchange',
        fetch_ticker=MagicMock(return_value={
            'bid': 2.19,
            'ask': 2.2,
            'last': 2.19
        }),
        create_order=MagicMock(side_effect=[
            {'id': enter_order['id']},
            {'id': exit_order['id']},
        ]),
        get_fee=fee,
        stoploss=stoploss,
    )

    # enabling TSL
    edge_conf['trailing_stop'] = True
    edge_conf['trailing_stop_positive'] = 0.01
    edge_conf['trailing_stop_positive_offset'] = 0.011

    # disabling ROI
    edge_conf['minimal_roi']['0'] = 999999999

    freqtrade = FreqtradeBot(edge_conf)

    # enabling stoploss on exchange
    freqtrade.strategy.order_types['stoploss_on_exchange'] = True

    # setting stoploss
    freqtrade.strategy.stoploss = -0.02

    # setting stoploss_on_exchange_interval to 0 seconds
    freqtrade.strategy.order_types['stoploss_on_exchange_interval'] = 0

    patch_get_signal(freqtrade)

    freqtrade.active_pair_whitelist = freqtrade.edge.adjust(freqtrade.active_pair_whitelist)

    freqtrade.enter_positions()
    trade = Trade.query.first()
    trade.is_open = True
    trade.open_order_id = None
    trade.stoploss_order_id = 100
    trade.is_short = is_short

    stoploss_order_hanging = MagicMock(return_value={
        'id': 100,
        'status': 'open',
        'type': 'stop_loss_limit',
        'price': 3,
        'average': 2,
        'info': {
            'stopPrice': '2.178'
        }
    })

    mocker.patch('freqtrade.exchange.Exchange.fetch_stoploss_order', stoploss_order_hanging)

    # stoploss initially at 20% as edge dictated it.
    assert freqtrade.handle_trade(trade) is False
    assert freqtrade.handle_stoploss_on_exchange(trade) is False
    assert isclose(trade.stop_loss, 1.76)

    cancel_order_mock = MagicMock()
    stoploss_order_mock = MagicMock()
    mocker.patch('freqtrade.exchange.Exchange.cancel_stoploss_order', cancel_order_mock)
    mocker.patch('freqtrade.exchange.Binance.stoploss', stoploss_order_mock)

    # price goes down 5%
    mocker.patch('freqtrade.exchange.Exchange.fetch_ticker', MagicMock(return_value={
        'bid': 2.19 * 0.95,
        'ask': 2.2 * 0.95,
        'last': 2.19 * 0.95
    }))
    assert freqtrade.handle_trade(trade) is False
    assert freqtrade.handle_stoploss_on_exchange(trade) is False

    # stoploss should remain the same
    assert isclose(trade.stop_loss, 1.76)

    # stoploss on exchange should not be canceled
    cancel_order_mock.assert_not_called()

    # price jumped 2x
    mocker.patch('freqtrade.exchange.Exchange.fetch_ticker', MagicMock(return_value={
        'bid': 4.38,
        'ask': 4.4,
        'last': 4.38
    }))

    assert freqtrade.handle_trade(trade) is False
    assert freqtrade.handle_stoploss_on_exchange(trade) is False

    # stoploss should be set to 1% as trailing is on
    assert trade.stop_loss == 4.4 * 0.99
    cancel_order_mock.assert_called_once_with(100, 'NEO/BTC')
    stoploss_order_mock.assert_called_once_with(
        amount=11.41438356,
        pair='NEO/BTC',
        order_types=freqtrade.strategy.order_types,
        stop_price=4.4 * 0.99,
<<<<<<< HEAD
        side=exit_side(is_short),
=======
        side="sell",
>>>>>>> dcb9ce95
        leverage=1.0
    )


@pytest.mark.parametrize('return_value,side_effect,log_message', [
    (False, None, 'Found no enter signals for whitelisted currencies. Trying again...'),
    (None, DependencyException, 'Unable to create trade for ETH/USDT: ')
])
def test_enter_positions(mocker, default_conf_usdt, return_value, side_effect,
                         log_message, caplog) -> None:
    caplog.set_level(logging.DEBUG)
    freqtrade = get_patched_freqtradebot(mocker, default_conf_usdt)

    mock_ct = mocker.patch(
        'freqtrade.freqtradebot.FreqtradeBot.create_trade',
        MagicMock(
            return_value=return_value,
            side_effect=side_effect
        )
    )
    n = freqtrade.enter_positions()
    assert n == 0
    assert log_has(log_message, caplog)
    # create_trade should be called once for every pair in the whitelist.
    assert mock_ct.call_count == len(default_conf_usdt['exchange']['pair_whitelist'])


@pytest.mark.parametrize("is_short", [False, True])
def test_exit_positions(
    mocker, default_conf_usdt, limit_order, is_short, caplog
) -> None:
    freqtrade = get_patched_freqtradebot(mocker, default_conf_usdt)

    mocker.patch('freqtrade.freqtradebot.FreqtradeBot.handle_trade', MagicMock(return_value=True))
    mocker.patch('freqtrade.exchange.Exchange.fetch_order',
                 return_value=limit_order[enter_side(is_short)])
    mocker.patch('freqtrade.exchange.Exchange.get_trades_for_order', return_value=[])
    mocker.patch('freqtrade.freqtradebot.FreqtradeBot.get_real_amount',
                 return_value=limit_order[enter_side(is_short)]['amount'])

    trade = MagicMock()
    trade.is_short = is_short
    trade.open_order_id = '123'
    trade.open_fee = 0.001
    trades = [trade]
    n = freqtrade.exit_positions(trades)
    assert n == 0
    # Test amount not modified by fee-logic
    assert not log_has(
        'Applying fee to amount for Trade {} from 30.0 to 90.81'.format(trade), caplog
    )

    mocker.patch('freqtrade.freqtradebot.FreqtradeBot.get_real_amount', return_value=90.81)
    # test amount modified by fee-logic
    n = freqtrade.exit_positions(trades)
    assert n == 0


@pytest.mark.parametrize("is_short", [False, True])
def test_exit_positions_exception(
    mocker, default_conf_usdt, limit_order, caplog, is_short
) -> None:
    freqtrade = get_patched_freqtradebot(mocker, default_conf_usdt)
    order = limit_order[enter_side(is_short)]
    mocker.patch('freqtrade.exchange.Exchange.fetch_order', return_value=order)

    trade = MagicMock()
    trade.is_short = is_short
    trade.open_order_id = None
    trade.open_fee = 0.001
    trade.pair = 'ETH/USDT'
    trades = [trade]

    # Test raise of DependencyException exception
    mocker.patch(
        'freqtrade.freqtradebot.FreqtradeBot.handle_trade',
        side_effect=DependencyException()
    )
    caplog.clear()
    n = freqtrade.exit_positions(trades)
    assert n == 0
    assert log_has('Unable to exit trade ETH/USDT: ', caplog)


@pytest.mark.parametrize("is_short", [False, True])
def test_update_trade_state(
    mocker, default_conf_usdt, limit_order, is_short, caplog
) -> None:
    freqtrade = get_patched_freqtradebot(mocker, default_conf_usdt)
    order = limit_order[enter_side(is_short)]

    mocker.patch('freqtrade.freqtradebot.FreqtradeBot.handle_trade', MagicMock(return_value=True))
    mocker.patch('freqtrade.exchange.Exchange.fetch_order', return_value=order)
    mocker.patch('freqtrade.exchange.Exchange.get_trades_for_order', return_value=[])
    mocker.patch('freqtrade.freqtradebot.FreqtradeBot.get_real_amount',
                 return_value=order['amount'])

    trade = Trade(
        open_order_id=123,
        fee_open=0.001,
        fee_close=0.001,
        open_rate=0.01,
        open_date=arrow.utcnow().datetime,
        amount=11,
        exchange="binance",
        is_short=is_short
    )
    assert not freqtrade.update_trade_state(trade, None)
    assert log_has_re(r'Orderid for trade .* is empty.', caplog)
    caplog.clear()
    # Add datetime explicitly since sqlalchemy defaults apply only once written to database
    freqtrade.update_trade_state(trade, '123')
    # Test amount not modified by fee-logic
    assert not log_has_re(r'Applying fee to .*', caplog)
    caplog.clear()
    assert trade.open_order_id is None
    assert trade.amount == order['amount']

    trade.open_order_id = '123'
    mocker.patch('freqtrade.freqtradebot.FreqtradeBot.get_real_amount', return_value=90.81)
    assert trade.amount != 90.81
    # test amount modified by fee-logic
    freqtrade.update_trade_state(trade, '123')
    assert trade.amount == 90.81
    assert trade.open_order_id is None

    trade.is_open = True
    trade.open_order_id = None
    # Assert we call handle_trade() if trade is feasible for execution
    freqtrade.update_trade_state(trade, '123')

    assert log_has_re('Found open order for.*', caplog)


@pytest.mark.parametrize("is_short", [False, True])
@pytest.mark.parametrize('initial_amount,has_rounding_fee', [
    (30.0 + 1e-14, True),
    (8.0, False)
])
def test_update_trade_state_withorderdict(
    default_conf_usdt, trades_for_order, limit_order, fee, mocker, initial_amount,
    has_rounding_fee, is_short, caplog
):
    order = limit_order[enter_side(is_short)]
    trades_for_order[0]['amount'] = initial_amount
    mocker.patch('freqtrade.exchange.Exchange.get_trades_for_order', return_value=trades_for_order)
    # fetch_order should not be called!!
    mocker.patch('freqtrade.exchange.Exchange.fetch_order', MagicMock(side_effect=ValueError))
    patch_exchange(mocker)
    amount = sum(x['amount'] for x in trades_for_order)
    freqtrade = get_patched_freqtradebot(mocker, default_conf_usdt)
    caplog.clear()
    trade = Trade(
        pair='LTC/USDT',
        amount=amount,
        exchange='binance',
        open_rate=2.0,
        open_date=arrow.utcnow().datetime,
        fee_open=fee.return_value,
        fee_close=fee.return_value,
        open_order_id="123456",
        is_open=True,
        is_short=is_short
    )
    freqtrade.update_trade_state(trade, '123456', order)
    assert trade.amount != amount
    assert trade.amount == order['amount']
    if has_rounding_fee:
        assert log_has_re(r'Applying fee on amount for .*', caplog)


@pytest.mark.parametrize("is_short", [False, True])
def test_update_trade_state_exception(mocker, default_conf_usdt, is_short, limit_order,
                                      caplog) -> None:
    order = limit_order[enter_side(is_short)]
    freqtrade = get_patched_freqtradebot(mocker, default_conf_usdt)
    mocker.patch('freqtrade.exchange.Exchange.fetch_order', return_value=order)

    trade = MagicMock()
    trade.open_order_id = '123'
    trade.open_fee = 0.001
    trade.is_short = is_short

    # Test raise of OperationalException exception
    mocker.patch(
        'freqtrade.freqtradebot.FreqtradeBot.get_real_amount',
        side_effect=DependencyException()
    )
    freqtrade.update_trade_state(trade, trade.open_order_id)
    assert log_has('Could not update trade amount: ', caplog)


def test_update_trade_state_orderexception(mocker, default_conf_usdt, caplog) -> None:
    freqtrade = get_patched_freqtradebot(mocker, default_conf_usdt)
    mocker.patch('freqtrade.exchange.Exchange.fetch_order',
                 MagicMock(side_effect=InvalidOrderException))

    trade = MagicMock()
    trade.open_order_id = '123'
    trade.open_fee = 0.001

    # Test raise of OperationalException exception
    grm_mock = mocker.patch("freqtrade.freqtradebot.FreqtradeBot.get_real_amount", MagicMock())
    freqtrade.update_trade_state(trade, trade.open_order_id)
    assert grm_mock.call_count == 0
    assert log_has(f'Unable to fetch order {trade.open_order_id}: ', caplog)


@pytest.mark.parametrize("is_short", [False, True])
def test_update_trade_state_sell(
    default_conf_usdt, trades_for_order, limit_order_open, limit_order, is_short, mocker,
):
    open_order = limit_order_open[exit_side(is_short)]
    l_order = limit_order[exit_side(is_short)]
    mocker.patch('freqtrade.exchange.Exchange.get_trades_for_order', return_value=trades_for_order)
    # fetch_order should not be called!!
    mocker.patch('freqtrade.exchange.Exchange.fetch_order', MagicMock(side_effect=ValueError))
    wallet_mock = MagicMock()
    mocker.patch('freqtrade.wallets.Wallets.update', wallet_mock)

    patch_exchange(mocker)
    freqtrade = get_patched_freqtradebot(mocker, default_conf_usdt)
    amount = l_order["amount"]
    wallet_mock.reset_mock()
    trade = Trade(
        pair='LTC/ETH',
        amount=amount,
        exchange='binance',
        open_rate=0.245441,
        fee_open=0.0025,
        fee_close=0.0025,
        open_date=arrow.utcnow().datetime,
        open_order_id="123456",
        is_open=True,
        is_short=is_short
    )
    order = Order.parse_from_ccxt_object(open_order, 'LTC/ETH', (enter_side(is_short)))
    trade.orders.append(order)
    assert order.status == 'open'
    freqtrade.update_trade_state(trade, trade.open_order_id, l_order)
    assert trade.amount == l_order['amount']
    # Wallet needs to be updated after closing a limit-sell order to reenable buying
    assert wallet_mock.call_count == 1
    assert not trade.is_open
    # Order is updated by update_trade_state
    assert order.status == 'closed'


@pytest.mark.parametrize('is_short', [False, True])
def test_handle_trade(
    default_conf_usdt, limit_order_open, limit_order, fee, mocker, is_short
) -> None:
    open_order = limit_order_open[exit_side(is_short)]
    enter_order = limit_order[exit_side(is_short)]
    exit_order = limit_order[enter_side(is_short)]
    patch_RPCManager(mocker)
    patch_exchange(mocker)
    mocker.patch.multiple(
        'freqtrade.exchange.Exchange',
        fetch_ticker=MagicMock(return_value={
            'bid': 1.9,
            'ask': 2.2,
            'last': 1.9
        }),
        create_order=MagicMock(side_effect=[
            enter_order,
            open_order,
        ]),
        get_fee=fee,
    )
    freqtrade = FreqtradeBot(default_conf_usdt)
    patch_get_signal(freqtrade)

    freqtrade.enter_positions()

    trade = Trade.query.first()
    assert trade

    time.sleep(0.01)  # Race condition fix
    trade.update(enter_order)
    assert trade.is_open is True
    freqtrade.wallets.update()

    patch_get_signal(freqtrade, enter_long=False, exit_long=True)
    assert freqtrade.handle_trade(trade) is True
    assert trade.open_order_id == exit_order['id']

    # Simulate fulfilled LIMIT order for trade
    trade.update(exit_order)

    assert trade.close_rate == 2.2
    assert trade.close_profit == 0.09451372
    assert trade.calc_profit() == 5.685
    assert trade.close_date is not None


@ pytest.mark.parametrize("is_short", [False, True])
def test_handle_overlapping_signals(
    default_conf_usdt, ticker_usdt, limit_order_open, fee, mocker, is_short
) -> None:
    open_order = limit_order_open[exit_side(is_short)]
    patch_RPCManager(mocker)
    patch_exchange(mocker)
    mocker.patch.multiple(
        'freqtrade.exchange.Exchange',
        fetch_ticker=ticker_usdt,
        create_order=MagicMock(side_effect=[
            open_order,
            {'id': 1234553382},
        ]),
        get_fee=fee,
    )

    freqtrade = FreqtradeBot(default_conf_usdt)
    patch_get_signal(freqtrade, enter_long=True, exit_long=True)
    freqtrade.strategy.min_roi_reached = MagicMock(return_value=False)

    freqtrade.enter_positions()

    # Buy and Sell triggering, so doing nothing ...
    trades = Trade.query.all()

    nb_trades = len(trades)
    assert nb_trades == 0

    # Buy is triggering, so buying ...
    patch_get_signal(freqtrade)
    freqtrade.enter_positions()
    trades = Trade.query.all()
    for trade in trades:
        trade.is_short = is_short
    nb_trades = len(trades)
    assert nb_trades == 1
    assert trades[0].is_open is True

    # Buy and Sell are not triggering, so doing nothing ...
    patch_get_signal(freqtrade, enter_long=False)
    assert freqtrade.handle_trade(trades[0]) is False
    trades = Trade.query.all()
    for trade in trades:
        trade.is_short = is_short
    nb_trades = len(trades)
    assert nb_trades == 1
    assert trades[0].is_open is True

    # Buy and Sell are triggering, so doing nothing ...
    patch_get_signal(freqtrade, enter_long=True, exit_long=True)
    assert freqtrade.handle_trade(trades[0]) is False
    trades = Trade.query.all()
    for trade in trades:
        trade.is_short = is_short
    nb_trades = len(trades)
    assert nb_trades == 1
    assert trades[0].is_open is True

    # Sell is triggering, guess what : we are Selling!
    patch_get_signal(freqtrade, enter_long=False, exit_long=True)
    trades = Trade.query.all()
    for trade in trades:
        trade.is_short = is_short
    assert freqtrade.handle_trade(trades[0]) is True


@ pytest.mark.parametrize("is_short", [False, True])
def test_handle_trade_roi(default_conf_usdt, ticker_usdt, limit_order_open, fee, mocker, caplog,
                          is_short) -> None:

    open_order = limit_order_open[enter_side(is_short)]

    caplog.set_level(logging.DEBUG)

    patch_RPCManager(mocker)
    mocker.patch.multiple(
        'freqtrade.exchange.Exchange',
        fetch_ticker=ticker_usdt,
        create_order=MagicMock(side_effect=[
            open_order,
            {'id': 1234553382},
        ]),
        get_fee=fee,
    )

    freqtrade = get_patched_freqtradebot(mocker, default_conf_usdt)
    patch_get_signal(freqtrade)
    freqtrade.strategy.min_roi_reached = MagicMock(return_value=True)

    freqtrade.enter_positions()

    trade = Trade.query.first()
    trade.is_short = is_short
    trade.is_open = True

    # FIX: sniffing logs, suggest handle_trade should not execute_trade_exit
    #      instead that responsibility should be moved out of handle_trade(),
    #      we might just want to check if we are in a sell condition without
    #      executing
    # if ROI is reached we must sell
<<<<<<< HEAD
    # TODO-lev: Change the next line for shorts
    caplog.clear()
=======
>>>>>>> dcb9ce95
    patch_get_signal(freqtrade, enter_long=False, exit_long=True)
    assert freqtrade.handle_trade(trade)
    assert log_has("ETH/USDT - Required profit reached. sell_type=SellType.ROI",
                   caplog)


@ pytest.mark.parametrize("is_short", [False, True])
def test_handle_trade_use_sell_signal(
    default_conf_usdt, ticker_usdt, limit_order_open, fee, mocker, caplog, is_short
) -> None:

    enter_open_order = limit_order_open[exit_side(is_short)]
    exit_open_order = limit_order_open[enter_side(is_short)]

    # use_sell_signal is True buy default
    caplog.set_level(logging.DEBUG)
    patch_RPCManager(mocker)
    mocker.patch.multiple(
        'freqtrade.exchange.Exchange',
        fetch_ticker=ticker_usdt,
        create_order=MagicMock(side_effect=[
            enter_open_order,
            exit_open_order,
        ]),
        get_fee=fee,
    )

    freqtrade = get_patched_freqtradebot(mocker, default_conf_usdt)
    patch_get_signal(freqtrade)
    freqtrade.strategy.min_roi_reached = MagicMock(return_value=False)
    freqtrade.enter_positions()

    trade = Trade.query.first()
    trade.is_open = True

<<<<<<< HEAD
    # TODO-lev: patch for short
    patch_get_signal(freqtrade, enter_long=False, exit_long=False)
    assert not freqtrade.handle_trade(trade)

    # TODO-lev: patch for short
=======
    patch_get_signal(freqtrade, enter_long=False, exit_long=False)
    assert not freqtrade.handle_trade(trade)

>>>>>>> dcb9ce95
    patch_get_signal(freqtrade, enter_long=False, exit_long=True)
    assert freqtrade.handle_trade(trade)
    assert log_has("ETH/USDT - Sell signal received. sell_type=SellType.SELL_SIGNAL",
                   caplog)


@ pytest.mark.parametrize("is_short", [False, True])
def test_close_trade(
    default_conf_usdt, ticker_usdt, limit_order_open,
    limit_order, fee, mocker, is_short
) -> None:
    open_order = limit_order_open[exit_side(is_short)]
    enter_order = limit_order[exit_side(is_short)]
    exit_order = limit_order[enter_side(is_short)]
    patch_RPCManager(mocker)
    patch_exchange(mocker)
    mocker.patch.multiple(
        'freqtrade.exchange.Exchange',
        fetch_ticker=ticker_usdt,
        create_order=MagicMock(return_value=open_order),
        get_fee=fee,
    )
    freqtrade = FreqtradeBot(default_conf_usdt)
    patch_get_signal(freqtrade)

    # Create trade and sell it
    freqtrade.enter_positions()

    trade = Trade.query.first()
    assert trade

    trade.update(enter_order)
    trade.update(exit_order)
    assert trade.is_open is False

    with pytest.raises(DependencyException, match=r'.*closed trade.*'):
        freqtrade.handle_trade(trade)


def test_bot_loop_start_called_once(mocker, default_conf_usdt, caplog):
    ftbot = get_patched_freqtradebot(mocker, default_conf_usdt)
    mocker.patch('freqtrade.freqtradebot.FreqtradeBot.create_trade')
    patch_get_signal(ftbot)
    ftbot.strategy.bot_loop_start = MagicMock(side_effect=ValueError)
    ftbot.strategy.analyze = MagicMock()

    ftbot.process()
    assert log_has_re(r'Strategy caused the following exception.*', caplog)
    assert ftbot.strategy.bot_loop_start.call_count == 1
    assert ftbot.strategy.analyze.call_count == 1


@ pytest.mark.parametrize("is_short", [False, True])
def test_check_handle_timedout_buy_usercustom(
    default_conf_usdt, ticker_usdt, limit_buy_order_old, open_trade,
    limit_sell_order_old, fee, mocker, is_short
) -> None:

    old_order = limit_sell_order_old if is_short else limit_buy_order_old
    default_conf_usdt["unfilledtimeout"] = {"buy": 1400, "sell": 30}

    rpc_mock = patch_RPCManager(mocker)
    cancel_order_mock = MagicMock(return_value=old_order)
    cancel_enter_order = deepcopy(old_order)
    cancel_enter_order['status'] = 'canceled'
    cancel_order_wr_mock = MagicMock(return_value=cancel_enter_order)

    patch_exchange(mocker)
    mocker.patch.multiple(
        'freqtrade.exchange.Exchange',
        fetch_ticker=ticker_usdt,
        fetch_order=MagicMock(return_value=old_order),
        cancel_order_with_result=cancel_order_wr_mock,
        cancel_order=cancel_order_mock,
        get_fee=fee
    )
    freqtrade = FreqtradeBot(default_conf_usdt)

    Trade.query.session.add(open_trade)

    # Ensure default is to return empty (so not mocked yet)
    freqtrade.check_handle_timedout()
    assert cancel_order_mock.call_count == 0

    # Return false - trade remains open
    freqtrade.strategy.check_buy_timeout = MagicMock(return_value=False)
    freqtrade.check_handle_timedout()
    assert cancel_order_mock.call_count == 0
    trades = Trade.query.filter(Trade.open_order_id.is_(open_trade.open_order_id)).all()
    nb_trades = len(trades)
    assert nb_trades == 1
    assert freqtrade.strategy.check_buy_timeout.call_count == 1

    # Raise Keyerror ... (no impact on trade)
    freqtrade.strategy.check_buy_timeout = MagicMock(side_effect=KeyError)
    freqtrade.check_handle_timedout()
    assert cancel_order_mock.call_count == 0
    trades = Trade.query.filter(Trade.open_order_id.is_(open_trade.open_order_id)).all()
    nb_trades = len(trades)
    assert nb_trades == 1
    assert freqtrade.strategy.check_buy_timeout.call_count == 1

    freqtrade.strategy.check_buy_timeout = MagicMock(return_value=True)
    # Trade should be closed since the function returns true
    freqtrade.check_handle_timedout()
    assert cancel_order_wr_mock.call_count == 1
    assert rpc_mock.call_count == 1
    trades = Trade.query.filter(Trade.open_order_id.is_(open_trade.open_order_id)).all()
    nb_trades = len(trades)
    assert nb_trades == 0
    assert freqtrade.strategy.check_buy_timeout.call_count == 1


@ pytest.mark.parametrize("is_short", [False, True])
def test_check_handle_timedout_buy(
    default_conf_usdt, ticker_usdt, limit_buy_order_old, open_trade_usdt,
    limit_sell_order_old, fee, mocker, is_short
) -> None:
    old_order = limit_sell_order_old if is_short else limit_buy_order_old
    rpc_mock = patch_RPCManager(mocker)
    limit_buy_cancel = deepcopy(old_order)
    limit_buy_cancel['status'] = 'canceled'
    cancel_order_mock = MagicMock(return_value=limit_buy_cancel)
    patch_exchange(mocker)
    mocker.patch.multiple(
        'freqtrade.exchange.Exchange',
        fetch_ticker=ticker_usdt,
        fetch_order=MagicMock(return_value=old_order),
        cancel_order_with_result=cancel_order_mock,
        get_fee=fee
    )
    freqtrade = FreqtradeBot(default_conf_usdt)

    Trade.query.session.add(open_trade_usdt)

    freqtrade.strategy.check_buy_timeout = MagicMock(return_value=False)
    # check it does cancel buy orders over the time limit
    freqtrade.check_handle_timedout()
    assert cancel_order_mock.call_count == 1
    assert rpc_mock.call_count == 1
    trades = Trade.query.filter(Trade.open_order_id.is_(open_trade_usdt.open_order_id)).all()
    nb_trades = len(trades)
    assert nb_trades == 0
    # Custom user buy-timeout is never called
    assert freqtrade.strategy.check_buy_timeout.call_count == 0


@ pytest.mark.parametrize("is_short", [False, True])
def test_check_handle_cancelled_buy(
    default_conf_usdt, ticker_usdt, limit_buy_order_old, open_trade,
    limit_sell_order_old, fee, mocker, caplog, is_short
) -> None:
    """ Handle Buy order cancelled on exchange"""
    old_order = limit_sell_order_old if is_short else limit_buy_order_old
    rpc_mock = patch_RPCManager(mocker)
    cancel_order_mock = MagicMock()
    patch_exchange(mocker)
    old_order.update({"status": "canceled", 'filled': 0.0})
    mocker.patch.multiple(
        'freqtrade.exchange.Exchange',
        fetch_ticker=ticker_usdt,
        fetch_order=MagicMock(return_value=old_order),
        cancel_order=cancel_order_mock,
        get_fee=fee
    )
    freqtrade = FreqtradeBot(default_conf_usdt)

    Trade.query.session.add(open_trade)

    # check it does cancel buy orders over the time limit
    freqtrade.check_handle_timedout()
    assert cancel_order_mock.call_count == 0
    assert rpc_mock.call_count == 1
    trades = Trade.query.filter(Trade.open_order_id.is_(open_trade.open_order_id)).all()
    nb_trades = len(trades)
    assert nb_trades == 0
    assert log_has_re(
        f"{'Sell' if is_short else 'Buy'} order cancelled on exchange for Trade.*", caplog)


@ pytest.mark.parametrize("is_short", [False, True])
def test_check_handle_timedout_buy_exception(
    default_conf_usdt, ticker_usdt, limit_buy_order_old, open_trade,
    is_short, fee, mocker
) -> None:
    rpc_mock = patch_RPCManager(mocker)
    cancel_order_mock = MagicMock()
    patch_exchange(mocker)
    mocker.patch.multiple(
        'freqtrade.exchange.Exchange',
        validate_pairs=MagicMock(),
        fetch_ticker=ticker_usdt,
        fetch_order=MagicMock(side_effect=ExchangeError),
        cancel_order=cancel_order_mock,
        get_fee=fee
    )
    freqtrade = FreqtradeBot(default_conf_usdt)

    Trade.query.session.add(open_trade)

    # check it does cancel buy orders over the time limit
    freqtrade.check_handle_timedout()
    assert cancel_order_mock.call_count == 0
    assert rpc_mock.call_count == 0
    trades = Trade.query.filter(Trade.open_order_id.is_(open_trade.open_order_id)).all()
    nb_trades = len(trades)
    assert nb_trades == 1


@ pytest.mark.parametrize("is_short", [False, True])
def test_check_handle_timedout_sell_usercustom(
    default_conf_usdt, ticker_usdt, limit_sell_order_old, mocker,
    is_short, open_trade_usdt
) -> None:
    default_conf_usdt["unfilledtimeout"] = {"buy": 1440, "sell": 1440}
    rpc_mock = patch_RPCManager(mocker)
    cancel_order_mock = MagicMock()
    patch_exchange(mocker)
    mocker.patch.multiple(
        'freqtrade.exchange.Exchange',
        fetch_ticker=ticker_usdt,
        fetch_order=MagicMock(return_value=limit_sell_order_old),
        cancel_order=cancel_order_mock
    )
    freqtrade = FreqtradeBot(default_conf_usdt)

    open_trade_usdt.open_date = arrow.utcnow().shift(hours=-5).datetime
    open_trade_usdt.close_date = arrow.utcnow().shift(minutes=-601).datetime
    open_trade_usdt.close_profit_abs = 0.001
    open_trade_usdt.is_open = False

    Trade.query.session.add(open_trade_usdt)
    # Ensure default is false
    freqtrade.check_handle_timedout()
    assert cancel_order_mock.call_count == 0

    freqtrade.strategy.check_sell_timeout = MagicMock(return_value=False)
    # Return false - No impact
    freqtrade.check_handle_timedout()
    assert cancel_order_mock.call_count == 0
    assert rpc_mock.call_count == 0
    assert open_trade_usdt.is_open is False
    assert freqtrade.strategy.check_sell_timeout.call_count == 1

    freqtrade.strategy.check_sell_timeout = MagicMock(side_effect=KeyError)
    # Return Error - No impact
    freqtrade.check_handle_timedout()
    assert cancel_order_mock.call_count == 0
    assert rpc_mock.call_count == 0
    assert open_trade_usdt.is_open is False
    assert freqtrade.strategy.check_sell_timeout.call_count == 1

    # Return True - sells!
    freqtrade.strategy.check_sell_timeout = MagicMock(return_value=True)
    freqtrade.check_handle_timedout()
    assert cancel_order_mock.call_count == 1
    assert rpc_mock.call_count == 1
    assert open_trade_usdt.is_open is True
    assert freqtrade.strategy.check_sell_timeout.call_count == 1


@ pytest.mark.parametrize("is_short", [False, True])
def test_check_handle_timedout_sell(
    default_conf_usdt, ticker_usdt, limit_sell_order_old,
    mocker, is_short, open_trade_usdt
) -> None:
    rpc_mock = patch_RPCManager(mocker)
    cancel_order_mock = MagicMock()
    patch_exchange(mocker)
    mocker.patch.multiple(
        'freqtrade.exchange.Exchange',
        fetch_ticker=ticker_usdt,
        fetch_order=MagicMock(return_value=limit_sell_order_old),
        cancel_order=cancel_order_mock
    )
    freqtrade = FreqtradeBot(default_conf_usdt)

    open_trade_usdt.open_date = arrow.utcnow().shift(hours=-5).datetime
    open_trade_usdt.close_date = arrow.utcnow().shift(minutes=-601).datetime
    open_trade_usdt.close_profit_abs = 0.001
    open_trade_usdt.is_open = False

    Trade.query.session.add(open_trade_usdt)

    freqtrade.strategy.check_sell_timeout = MagicMock(return_value=False)
    # check it does cancel sell orders over the time limit
    freqtrade.check_handle_timedout()
    assert cancel_order_mock.call_count == 1
    assert rpc_mock.call_count == 1
    assert open_trade_usdt.is_open is True
    # Custom user sell-timeout is never called
    assert freqtrade.strategy.check_sell_timeout.call_count == 0


@ pytest.mark.parametrize("is_short", [False, True])
def test_check_handle_cancelled_sell(
    default_conf_usdt, ticker_usdt, limit_sell_order_old, open_trade_usdt,
    is_short, mocker, caplog
) -> None:
    """ Handle sell order cancelled on exchange"""
    rpc_mock = patch_RPCManager(mocker)
    cancel_order_mock = MagicMock()
    limit_sell_order_old.update({"status": "canceled", 'filled': 0.0})
    patch_exchange(mocker)
    mocker.patch.multiple(
        'freqtrade.exchange.Exchange',
        fetch_ticker=ticker_usdt,
        fetch_order=MagicMock(return_value=limit_sell_order_old),
        cancel_order_with_result=cancel_order_mock
    )
    freqtrade = FreqtradeBot(default_conf_usdt)

    open_trade_usdt.open_date = arrow.utcnow().shift(hours=-5).datetime
    open_trade_usdt.close_date = arrow.utcnow().shift(minutes=-601).datetime
    open_trade_usdt.is_open = False

    Trade.query.session.add(open_trade_usdt)

    # check it does cancel sell orders over the time limit
    freqtrade.check_handle_timedout()
    assert cancel_order_mock.call_count == 0
    assert rpc_mock.call_count == 1
    assert open_trade_usdt.is_open is True
    assert log_has_re("Sell order cancelled on exchange for Trade.*", caplog)


@ pytest.mark.parametrize("is_short", [False, True])
def test_check_handle_timedout_partial(
    default_conf_usdt, ticker_usdt, limit_buy_order_old_partial, is_short,
    open_trade, mocker
) -> None:
    rpc_mock = patch_RPCManager(mocker)
    limit_buy_canceled = deepcopy(limit_buy_order_old_partial)
    limit_buy_canceled['status'] = 'canceled'

    cancel_order_mock = MagicMock(return_value=limit_buy_canceled)
    patch_exchange(mocker)
    mocker.patch.multiple(
        'freqtrade.exchange.Exchange',
        fetch_ticker=ticker_usdt,
        fetch_order=MagicMock(return_value=limit_buy_order_old_partial),
        cancel_order_with_result=cancel_order_mock
    )
    freqtrade = FreqtradeBot(default_conf_usdt)

    Trade.query.session.add(open_trade)

    # check it does cancel buy orders over the time limit
    # note this is for a partially-complete buy order
    freqtrade.check_handle_timedout()
    assert cancel_order_mock.call_count == 1
    assert rpc_mock.call_count == 2
    trades = Trade.query.filter(Trade.open_order_id.is_(open_trade.open_order_id)).all()
    assert len(trades) == 1
    assert trades[0].amount == 23.0
    assert trades[0].stake_amount == open_trade.open_rate * trades[0].amount


@ pytest.mark.parametrize("is_short", [False, True])
def test_check_handle_timedout_partial_fee(
    default_conf_usdt, ticker_usdt, open_trade, caplog, fee, is_short,
    limit_buy_order_old_partial, trades_for_order,
    limit_buy_order_old_partial_canceled, mocker
) -> None:
    rpc_mock = patch_RPCManager(mocker)
    cancel_order_mock = MagicMock(return_value=limit_buy_order_old_partial_canceled)
    mocker.patch('freqtrade.wallets.Wallets.get_free', MagicMock(return_value=0))
    patch_exchange(mocker)
    mocker.patch.multiple(
        'freqtrade.exchange.Exchange',
        fetch_ticker=ticker_usdt,
        fetch_order=MagicMock(return_value=limit_buy_order_old_partial),
        cancel_order_with_result=cancel_order_mock,
        get_trades_for_order=MagicMock(return_value=trades_for_order),
    )
    freqtrade = FreqtradeBot(default_conf_usdt)

    assert open_trade.amount == limit_buy_order_old_partial['amount']

    open_trade.fee_open = fee()
    open_trade.fee_close = fee()
    Trade.query.session.add(open_trade)
    # cancelling a half-filled order should update the amount to the bought amount
    # and apply fees if necessary.
    freqtrade.check_handle_timedout()

    assert log_has_re(r"Applying fee on amount for Trade.*", caplog)

    assert cancel_order_mock.call_count == 1
    assert rpc_mock.call_count == 2
    trades = Trade.query.filter(Trade.open_order_id.is_(open_trade.open_order_id)).all()
    assert len(trades) == 1
    # Verify that trade has been updated
    assert trades[0].amount == (limit_buy_order_old_partial['amount'] -
                                limit_buy_order_old_partial['remaining']) - 0.023
    assert trades[0].open_order_id is None
    assert trades[0].fee_updated('buy')
    assert pytest.approx(trades[0].fee_open) == 0.001


@ pytest.mark.parametrize("is_short", [False, True])
def test_check_handle_timedout_partial_except(
    default_conf_usdt, ticker_usdt, open_trade, caplog, fee, is_short,
    limit_buy_order_old_partial, trades_for_order,
    limit_buy_order_old_partial_canceled, mocker
) -> None:
    rpc_mock = patch_RPCManager(mocker)
    cancel_order_mock = MagicMock(return_value=limit_buy_order_old_partial_canceled)
    patch_exchange(mocker)
    mocker.patch.multiple(
        'freqtrade.exchange.Exchange',
        fetch_ticker=ticker_usdt,
        fetch_order=MagicMock(return_value=limit_buy_order_old_partial),
        cancel_order_with_result=cancel_order_mock,
        get_trades_for_order=MagicMock(return_value=trades_for_order),
    )
    mocker.patch('freqtrade.freqtradebot.FreqtradeBot.get_real_amount',
                 MagicMock(side_effect=DependencyException))
    freqtrade = FreqtradeBot(default_conf_usdt)

    assert open_trade.amount == limit_buy_order_old_partial['amount']

    open_trade.fee_open = fee()
    open_trade.fee_close = fee()
    Trade.query.session.add(open_trade)
    # cancelling a half-filled order should update the amount to the bought amount
    # and apply fees if necessary.
    freqtrade.check_handle_timedout()

    assert log_has_re(r"Could not update trade amount: .*", caplog)

    assert cancel_order_mock.call_count == 1
    assert rpc_mock.call_count == 2
    trades = Trade.query.filter(Trade.open_order_id.is_(open_trade.open_order_id)).all()
    assert len(trades) == 1
    # Verify that trade has been updated

    assert trades[0].amount == (limit_buy_order_old_partial['amount'] -
                                limit_buy_order_old_partial['remaining'])
    assert trades[0].open_order_id is None
    assert trades[0].fee_open == fee()


def test_check_handle_timedout_exception(default_conf_usdt, ticker_usdt, open_trade_usdt, mocker,
                                         caplog) -> None:
    patch_RPCManager(mocker)
    patch_exchange(mocker)
    cancel_order_mock = MagicMock()

    mocker.patch.multiple(
        'freqtrade.freqtradebot.FreqtradeBot',
        handle_cancel_enter=MagicMock(),
        handle_cancel_exit=MagicMock(),
    )
    mocker.patch.multiple(
        'freqtrade.exchange.Exchange',
        fetch_ticker=ticker_usdt,
        fetch_order=MagicMock(side_effect=ExchangeError('Oh snap')),
        cancel_order=cancel_order_mock
    )
    freqtrade = FreqtradeBot(default_conf_usdt)

    Trade.query.session.add(open_trade_usdt)

    caplog.clear()
    freqtrade.check_handle_timedout()
    assert log_has_re(r"Cannot query order for Trade\(id=1, pair=ADA/USDT, amount=30.00000000, "
<<<<<<< HEAD
                      f"is_short=False, leverage=1.0, "
=======
                      r"is_short=False, leverage=1.0, "
>>>>>>> dcb9ce95
                      r"open_rate=2.00000000, open_since="
                      f"{open_trade_usdt.open_date.strftime('%Y-%m-%d %H:%M:%S')}"
                      r"\) due to Traceback \(most recent call last\):\n*",
                      caplog)


@ pytest.mark.parametrize("is_short", [False, True])
def test_handle_cancel_enter(mocker, caplog, default_conf_usdt, limit_order,
                             is_short) -> None:
    patch_RPCManager(mocker)
    patch_exchange(mocker)
    l_order = limit_order[enter_side('is_short')]
    cancel_buy_order = deepcopy(limit_order[enter_side('is_short')])
    cancel_buy_order['status'] = 'canceled'
    del cancel_buy_order['filled']

    cancel_order_mock = MagicMock(return_value=cancel_buy_order)
    mocker.patch('freqtrade.exchange.Exchange.cancel_order_with_result', cancel_order_mock)

    freqtrade = FreqtradeBot(default_conf_usdt)
    freqtrade._notify_enter_cancel = MagicMock()

    trade = MagicMock()
    trade.pair = 'LTC/USDT'
    trade.open_rate = 200
    trade.is_short = False
    trade.enter_side = "buy"
    l_order['filled'] = 0.0
    l_order['status'] = 'open'
    reason = CANCEL_REASON['TIMEOUT']
    assert freqtrade.handle_cancel_enter(trade, l_order, reason)
    assert cancel_order_mock.call_count == 1

    cancel_order_mock.reset_mock()
    caplog.clear()
    l_order['filled'] = 0.01
    assert not freqtrade.handle_cancel_enter(trade, l_order, reason)
    assert cancel_order_mock.call_count == 0
    assert log_has_re("Order .* for .* not cancelled, as the filled amount.* unexitable.*", caplog)

    caplog.clear()
    cancel_order_mock.reset_mock()
    l_order['filled'] = 2
    assert not freqtrade.handle_cancel_enter(trade, l_order, reason)
    assert cancel_order_mock.call_count == 1

    # Order remained open for some reason (cancel failed)
    cancel_buy_order['status'] = 'open'
    cancel_order_mock = MagicMock(return_value=cancel_buy_order)
    mocker.patch('freqtrade.exchange.Exchange.cancel_order_with_result', cancel_order_mock)
    assert not freqtrade.handle_cancel_enter(trade, l_order, reason)
    assert log_has_re(r"Order .* for .* not cancelled.", caplog)


@ pytest.mark.parametrize("is_short", [False, True])
@ pytest.mark.parametrize("limit_buy_order_canceled_empty", ['binance', 'ftx', 'kraken', 'bittrex'],
                          indirect=['limit_buy_order_canceled_empty'])
def test_handle_cancel_enter_exchanges(mocker, caplog, default_conf_usdt, is_short,
                                       limit_buy_order_canceled_empty) -> None:
    patch_RPCManager(mocker)
    patch_exchange(mocker)
    cancel_order_mock = mocker.patch(
        'freqtrade.exchange.Exchange.cancel_order_with_result',
        return_value=limit_buy_order_canceled_empty)
    nofiy_mock = mocker.patch('freqtrade.freqtradebot.FreqtradeBot._notify_enter_cancel')
    freqtrade = FreqtradeBot(default_conf_usdt)

    reason = CANCEL_REASON['TIMEOUT']
    trade = MagicMock()
    trade.pair = 'LTC/ETH'
    trade.enter_side = "buy"
    assert freqtrade.handle_cancel_enter(trade, limit_buy_order_canceled_empty, reason)
    assert cancel_order_mock.call_count == 0
    assert log_has_re(r'Buy order fully cancelled. Removing .* from database\.', caplog)
    assert nofiy_mock.call_count == 1


@ pytest.mark.parametrize("is_short", [False, True])
@ pytest.mark.parametrize('cancelorder', [
    {},
    {'remaining': None},
    'String Return value',
    123
])
def test_handle_cancel_enter_corder_empty(mocker, default_conf_usdt, limit_order, is_short,
                                          cancelorder) -> None:
    patch_RPCManager(mocker)
    patch_exchange(mocker)
    l_order = limit_order[enter_side('is_short')]
    cancel_order_mock = MagicMock(return_value=cancelorder)
    mocker.patch.multiple(
        'freqtrade.exchange.Exchange',
        cancel_order=cancel_order_mock
    )

    freqtrade = FreqtradeBot(default_conf_usdt)
    freqtrade._notify_enter_cancel = MagicMock()

    trade = MagicMock()
    trade.pair = 'LTC/USDT'
    trade.enter_side = "buy"
    trade.open_rate = 200
    trade.enter_side = "buy"
    l_order['filled'] = 0.0
    l_order['status'] = 'open'
    reason = CANCEL_REASON['TIMEOUT']
    assert freqtrade.handle_cancel_enter(trade, l_order, reason)
    assert cancel_order_mock.call_count == 1

    cancel_order_mock.reset_mock()
    l_order['filled'] = 1.0
    assert not freqtrade.handle_cancel_enter(trade, l_order, reason)
    assert cancel_order_mock.call_count == 1


def test_handle_cancel_exit_limit(mocker, default_conf_usdt, fee) -> None:
    send_msg_mock = patch_RPCManager(mocker)
    patch_exchange(mocker)
    cancel_order_mock = MagicMock()
    mocker.patch.multiple(
        'freqtrade.exchange.Exchange',
        cancel_order=cancel_order_mock,
    )
    mocker.patch('freqtrade.exchange.Exchange.get_rate', return_value=0.245441)

    freqtrade = FreqtradeBot(default_conf_usdt)

    trade = Trade(
        pair='LTC/ETH',
        amount=2,
        exchange='binance',
        open_rate=0.245441,
        open_order_id="123456",
        open_date=arrow.utcnow().datetime,
        fee_open=fee.return_value,
        fee_close=fee.return_value,
    )
    order = {'remaining': 1,
             'amount': 1,
             'status': "open"}
    reason = CANCEL_REASON['TIMEOUT']
    assert freqtrade.handle_cancel_exit(trade, order, reason)
    assert cancel_order_mock.call_count == 1
    assert send_msg_mock.call_count == 1

    send_msg_mock.reset_mock()

    order['amount'] = 2
    assert freqtrade.handle_cancel_exit(trade, order, reason
                                        ) == CANCEL_REASON['PARTIALLY_FILLED_KEEP_OPEN']
    # Assert cancel_order was not called (callcount remains unchanged)
    assert cancel_order_mock.call_count == 1
    assert send_msg_mock.call_count == 1
    assert freqtrade.handle_cancel_exit(trade, order, reason
                                        ) == CANCEL_REASON['PARTIALLY_FILLED_KEEP_OPEN']
    # Message should not be iterated again
    assert trade.sell_order_status == CANCEL_REASON['PARTIALLY_FILLED_KEEP_OPEN']
    assert send_msg_mock.call_count == 1


def test_handle_cancel_exit_cancel_exception(mocker, default_conf_usdt) -> None:
    patch_RPCManager(mocker)
    patch_exchange(mocker)
    mocker.patch(
        'freqtrade.exchange.Exchange.cancel_order_with_result', side_effect=InvalidOrderException())

    freqtrade = FreqtradeBot(default_conf_usdt)

    trade = MagicMock()
    reason = CANCEL_REASON['TIMEOUT']
    order = {'remaining': 1,
             'amount': 1,
             'status': "open"}
    assert freqtrade.handle_cancel_exit(trade, order, reason) == 'error cancelling order'


@ pytest.mark.parametrize("is_short", [False, True])
def test_execute_trade_exit_up(default_conf_usdt, ticker_usdt, fee, ticker_usdt_sell_up, mocker,
                               is_short) -> None:
    rpc_mock = patch_RPCManager(mocker)
    patch_exchange(mocker)
    mocker.patch.multiple(
        'freqtrade.exchange.Exchange',
        fetch_ticker=ticker_usdt,
        get_fee=fee,
        _is_dry_limit_order_filled=MagicMock(return_value=False),
    )
    patch_whitelist(mocker, default_conf_usdt)
    freqtrade = FreqtradeBot(default_conf_usdt)
    patch_get_signal(freqtrade)
    freqtrade.strategy.confirm_trade_exit = MagicMock(return_value=False)

    # Create some test data
    freqtrade.enter_positions()
    rpc_mock.reset_mock()

    trade = Trade.query.first()
    assert trade
    assert freqtrade.strategy.confirm_trade_exit.call_count == 0

    # Increase the price and sell it
    mocker.patch.multiple(
        'freqtrade.exchange.Exchange',
        fetch_ticker=ticker_usdt_sell_up
    )
    # Prevented sell ...
    # TODO-lev: side="buy"
    freqtrade.execute_trade_exit(trade=trade, limit=ticker_usdt_sell_up()['bid'], side="sell",
                                 sell_reason=SellCheckTuple(sell_type=SellType.ROI))
    assert rpc_mock.call_count == 0
    assert freqtrade.strategy.confirm_trade_exit.call_count == 1

    # Repatch with true
    freqtrade.strategy.confirm_trade_exit = MagicMock(return_value=True)
    # TODO-lev: side="buy"
    freqtrade.execute_trade_exit(trade=trade, limit=ticker_usdt_sell_up()['bid'], side="sell",
                                 sell_reason=SellCheckTuple(sell_type=SellType.ROI))
    assert freqtrade.strategy.confirm_trade_exit.call_count == 1

    assert rpc_mock.call_count == 1
    last_msg = rpc_mock.call_args_list[-1][0][0]
    assert {
        'trade_id': 1,
        'type': RPCMessageType.SELL,
        'exchange': 'Binance',
        'pair': 'ETH/USDT',
        'gain': 'profit',
        'limit': 2.2,
        'amount': 30.0,
        'order_type': 'limit',
        'open_rate': 2.0,
        'current_rate': 2.3,
        'profit_amount': 5.685,
        'profit_ratio': 0.09451372,
        'stake_currency': 'USDT',
        'fiat_currency': 'USD',
        'sell_reason': SellType.ROI.value,
        'open_date': ANY,
        'close_date': ANY,
        'close_rate': ANY,
    } == last_msg


@ pytest.mark.parametrize("is_short", [False, True])
def test_execute_trade_exit_down(default_conf_usdt, ticker_usdt, fee, ticker_usdt_sell_down,
                                 mocker, is_short) -> None:
    rpc_mock = patch_RPCManager(mocker)
    patch_exchange(mocker)
    mocker.patch.multiple(
        'freqtrade.exchange.Exchange',
        fetch_ticker=ticker_usdt,
        get_fee=fee,
        _is_dry_limit_order_filled=MagicMock(return_value=False),
    )
    patch_whitelist(mocker, default_conf_usdt)
    freqtrade = FreqtradeBot(default_conf_usdt)
    patch_get_signal(freqtrade)

    # Create some test data
    freqtrade.enter_positions()

    trade = Trade.query.first()
    assert trade

    # Decrease the price and sell it
    mocker.patch.multiple(
        'freqtrade.exchange.Exchange',
        fetch_ticker=ticker_usdt_sell_down
    )
    # TODO-lev: side="buy"
    freqtrade.execute_trade_exit(trade=trade, limit=ticker_usdt_sell_down()['bid'], side="sell",
                                 sell_reason=SellCheckTuple(sell_type=SellType.STOP_LOSS))

    assert rpc_mock.call_count == 2
    last_msg = rpc_mock.call_args_list[-1][0][0]
    assert {
        'type': RPCMessageType.SELL,
        'trade_id': 1,
        'exchange': 'Binance',
        'pair': 'ETH/USDT',
        'gain': 'loss',
        'limit': 2.01,
        'amount': 30.0,
        'order_type': 'limit',
        'open_rate': 2.0,
        'current_rate': 2.0,
        'profit_amount': -0.00075,
        'profit_ratio': -1.247e-05,
        'stake_currency': 'USDT',
        'fiat_currency': 'USD',
        'sell_reason': SellType.STOP_LOSS.value,
        'open_date': ANY,
        'close_date': ANY,
        'close_rate': ANY,
    } == last_msg


@ pytest.mark.parametrize("is_short", [False, True])
def test_execute_trade_exit_custom_exit_price(default_conf_usdt, ticker_usdt, fee,
                                              ticker_usdt_sell_up, is_short, mocker) -> None:
    rpc_mock = patch_RPCManager(mocker)
    patch_exchange(mocker)
    mocker.patch.multiple(
        'freqtrade.exchange.Exchange',
        fetch_ticker=ticker_usdt,
        get_fee=fee,
        _is_dry_limit_order_filled=MagicMock(return_value=False),
    )
    config = deepcopy(default_conf_usdt)
    config['custom_price_max_distance_ratio'] = 0.1
    patch_whitelist(mocker, config)
    freqtrade = FreqtradeBot(config)
    patch_get_signal(freqtrade)
    freqtrade.strategy.confirm_trade_exit = MagicMock(return_value=False)

    # Create some test data
    freqtrade.enter_positions()
    rpc_mock.reset_mock()

    trade = Trade.query.first()
    assert trade
    assert freqtrade.strategy.confirm_trade_exit.call_count == 0

    # Increase the price and sell it
    mocker.patch.multiple(
        'freqtrade.exchange.Exchange',
        fetch_ticker=ticker_usdt_sell_up
    )

    freqtrade.strategy.confirm_trade_exit = MagicMock(return_value=True)

    # Set a custom exit price
    freqtrade.strategy.custom_exit_price = lambda **kwargs: 2.25
    # TODO-lev: side="buy"
    freqtrade.execute_trade_exit(trade=trade, limit=ticker_usdt_sell_up()['bid'], side="sell",
                                 sell_reason=SellCheckTuple(sell_type=SellType.SELL_SIGNAL))

    # Sell price must be different to default bid price

    assert freqtrade.strategy.confirm_trade_exit.call_count == 1

    assert rpc_mock.call_count == 1
    last_msg = rpc_mock.call_args_list[-1][0][0]
    assert {
        'trade_id': 1,
        'type': RPCMessageType.SELL,
        'exchange': 'Binance',
        'pair': 'ETH/USDT',
        'gain': 'profit',
        'limit': 2.25,
        'amount': 30.0,
        'order_type': 'limit',
        'open_rate': 2.0,
        'current_rate': 2.3,
        'profit_amount': 7.18125,
        'profit_ratio': 0.11938903,
        'stake_currency': 'USDT',
        'fiat_currency': 'USD',
        'sell_reason': SellType.SELL_SIGNAL.value,
        'open_date': ANY,
        'close_date': ANY,
        'close_rate': ANY,
    } == last_msg


@ pytest.mark.parametrize("is_short", [False, True])
def test_execute_trade_exit_down_stoploss_on_exchange_dry_run(
        default_conf_usdt, ticker_usdt, fee, is_short, ticker_usdt_sell_down, mocker) -> None:
    rpc_mock = patch_RPCManager(mocker)
    patch_exchange(mocker)
    mocker.patch.multiple(
        'freqtrade.exchange.Exchange',
        fetch_ticker=ticker_usdt,
        get_fee=fee,
        _is_dry_limit_order_filled=MagicMock(return_value=False),
    )
    patch_whitelist(mocker, default_conf_usdt)
    freqtrade = FreqtradeBot(default_conf_usdt)
    patch_get_signal(freqtrade)

    # Create some test data
    freqtrade.enter_positions()

    trade = Trade.query.first()
    assert trade

    # Decrease the price and sell it
    mocker.patch.multiple(
        'freqtrade.exchange.Exchange',
        fetch_ticker=ticker_usdt_sell_down
    )

    default_conf_usdt['dry_run'] = True
    freqtrade.strategy.order_types['stoploss_on_exchange'] = True
    # Setting trade stoploss to 0.01

    trade.stop_loss = 2.0 * 0.99
    # TODO-lev: side="buy"
    freqtrade.execute_trade_exit(trade=trade, limit=ticker_usdt_sell_down()['bid'], side="sell",
                                 sell_reason=SellCheckTuple(sell_type=SellType.STOP_LOSS))

    assert rpc_mock.call_count == 2
    last_msg = rpc_mock.call_args_list[-1][0][0]

    assert {
        'type': RPCMessageType.SELL,
        'trade_id': 1,
        'exchange': 'Binance',
        'pair': 'ETH/USDT',
        'gain': 'loss',
        'limit': 1.98,
        'amount': 30.0,
        'order_type': 'limit',
        'open_rate': 2.0,
        'current_rate': 2.0,
        'profit_amount': -0.8985,
        'profit_ratio': -0.01493766,
        'stake_currency': 'USDT',
        'fiat_currency': 'USD',
        'sell_reason': SellType.STOP_LOSS.value,
        'open_date': ANY,
        'close_date': ANY,
        'close_rate': ANY,
    } == last_msg


def test_execute_trade_exit_sloe_cancel_exception(
        mocker, default_conf_usdt, ticker_usdt, fee, caplog) -> None:
    freqtrade = get_patched_freqtradebot(mocker, default_conf_usdt)
    mocker.patch('freqtrade.exchange.Exchange.cancel_stoploss_order',
                 side_effect=InvalidOrderException())
    mocker.patch('freqtrade.wallets.Wallets.get_free', MagicMock(return_value=300))
    create_order_mock = MagicMock(side_effect=[
        {'id': '12345554'},
        {'id': '12345555'},
    ])
    patch_exchange(mocker)
    mocker.patch.multiple(
        'freqtrade.exchange.Exchange',
        fetch_ticker=ticker_usdt,
        get_fee=fee,
        create_order=create_order_mock,
    )

    freqtrade.strategy.order_types['stoploss_on_exchange'] = True
    patch_get_signal(freqtrade)
    freqtrade.enter_positions()

    trade = Trade.query.first()
    PairLock.session = MagicMock()

    freqtrade.config['dry_run'] = False
    trade.stoploss_order_id = "abcd"

    # TODO-lev: side="buy"
    freqtrade.execute_trade_exit(trade=trade, limit=1234, side="sell",
                                 sell_reason=SellCheckTuple(sell_type=SellType.STOP_LOSS))
    assert create_order_mock.call_count == 2
    assert log_has('Could not cancel stoploss order abcd', caplog)


@ pytest.mark.parametrize("is_short", [False, True])
def test_execute_trade_exit_with_stoploss_on_exchange(
        default_conf_usdt, ticker_usdt, fee, ticker_usdt_sell_up, is_short, mocker) -> None:

    default_conf_usdt['exchange']['name'] = 'binance'
    rpc_mock = patch_RPCManager(mocker)
    patch_exchange(mocker)
    stoploss = MagicMock(return_value={
        'id': 123,
        'info': {
            'foo': 'bar'
        }
    })

    cancel_order = MagicMock(return_value=True)
    mocker.patch.multiple(
        'freqtrade.exchange.Exchange',
        fetch_ticker=ticker_usdt,
        get_fee=fee,
        amount_to_precision=lambda s, x, y: y,
        price_to_precision=lambda s, x, y: y,
        stoploss=stoploss,
        cancel_stoploss_order=cancel_order,
        _is_dry_limit_order_filled=MagicMock(side_effect=[True, False]),
    )

    freqtrade = FreqtradeBot(default_conf_usdt)
    freqtrade.strategy.order_types['stoploss_on_exchange'] = True
    patch_get_signal(freqtrade)

    # Create some test data
    freqtrade.enter_positions()

    trade = Trade.query.first()
    assert trade
    trades = [trade]

    freqtrade.check_handle_timedout()
    freqtrade.exit_positions(trades)

    # Increase the price and sell it
    mocker.patch.multiple(
        'freqtrade.exchange.Exchange',
        fetch_ticker=ticker_usdt_sell_up
    )

    # TODO-lev: side="buy"
    freqtrade.execute_trade_exit(trade=trade, limit=ticker_usdt_sell_up()['bid'], side="sell",
                                 sell_reason=SellCheckTuple(sell_type=SellType.STOP_LOSS))

    trade = Trade.query.first()
    assert trade
    assert cancel_order.call_count == 1
    assert rpc_mock.call_count == 3


def test_may_execute_trade_exit_after_stoploss_on_exchange_hit(default_conf_usdt, ticker_usdt, fee,
                                                               mocker) -> None:
    default_conf_usdt['exchange']['name'] = 'binance'
    rpc_mock = patch_RPCManager(mocker)
    patch_exchange(mocker)
    mocker.patch.multiple(
        'freqtrade.exchange.Exchange',
        fetch_ticker=ticker_usdt,
        get_fee=fee,
        amount_to_precision=lambda s, x, y: y,
        price_to_precision=lambda s, x, y: y,
        _is_dry_limit_order_filled=MagicMock(side_effect=[False, True]),
    )

    stoploss = MagicMock(return_value={
        'id': 123,
        'info': {
            'foo': 'bar'
        }
    })

    mocker.patch('freqtrade.exchange.Binance.stoploss', stoploss)

    freqtrade = FreqtradeBot(default_conf_usdt)
    freqtrade.strategy.order_types['stoploss_on_exchange'] = True
    patch_get_signal(freqtrade)

    # Create some test data
    freqtrade.enter_positions()
    freqtrade.check_handle_timedout()
    trade = Trade.query.first()
    trades = [trade]
    assert trade.stoploss_order_id is None

    freqtrade.exit_positions(trades)
    assert trade
    assert trade.stoploss_order_id == '123'
    assert trade.open_order_id is None

    # Assuming stoploss on exchnage is hit
    # stoploss_order_id should become None
    # and trade should be sold at the price of stoploss
    stoploss_executed = MagicMock(return_value={
        "id": "123",
        "timestamp": 1542707426845,
        "datetime": "2018-11-20T09:50:26.845Z",
        "lastTradeTimestamp": None,
        "symbol": "BTC/USDT",
        "type": "stop_loss_limit",
        "side": "sell",
        "price": 1.08801,
        "amount": 90.99181074,
        "cost": 99.0000000032274,
        "average": 1.08801,
        "filled": 90.99181074,
        "remaining": 0.0,
        "status": "closed",
        "fee": None,
        "trades": None
    })
    mocker.patch('freqtrade.exchange.Exchange.fetch_stoploss_order', stoploss_executed)

    freqtrade.exit_positions(trades)
    assert trade.stoploss_order_id is None
    assert trade.is_open is False
    assert trade.sell_reason == SellType.STOPLOSS_ON_EXCHANGE.value
    assert rpc_mock.call_count == 3
    assert rpc_mock.call_args_list[0][0][0]['type'] == RPCMessageType.BUY
    assert rpc_mock.call_args_list[1][0][0]['type'] == RPCMessageType.BUY_FILL
    assert rpc_mock.call_args_list[2][0][0]['type'] == RPCMessageType.SELL


@ pytest.mark.parametrize("is_short", [False, True])
def test_execute_trade_exit_market_order(default_conf_usdt, ticker_usdt, fee, is_short,
                                         ticker_usdt_sell_up, mocker) -> None:
    rpc_mock = patch_RPCManager(mocker)
    patch_exchange(mocker)
    mocker.patch.multiple(
        'freqtrade.exchange.Exchange',
        fetch_ticker=ticker_usdt,
        get_fee=fee,
        _is_dry_limit_order_filled=MagicMock(return_value=False),
    )
    patch_whitelist(mocker, default_conf_usdt)
    freqtrade = FreqtradeBot(default_conf_usdt)
    patch_get_signal(freqtrade)

    # Create some test data
    freqtrade.enter_positions()

    trade = Trade.query.first()
    assert trade

    # Increase the price and sell it
    mocker.patch.multiple(
        'freqtrade.exchange.Exchange',
        fetch_ticker=ticker_usdt_sell_up
    )
    freqtrade.config['order_types']['sell'] = 'market'

    # TODO-lev: side="buy"
    freqtrade.execute_trade_exit(trade=trade, limit=ticker_usdt_sell_up()['bid'], side="sell",
                                 sell_reason=SellCheckTuple(sell_type=SellType.ROI))

    assert not trade.is_open
    assert trade.close_profit == 0.09451372

    assert rpc_mock.call_count == 3
    last_msg = rpc_mock.call_args_list[-1][0][0]
    assert {
        'type': RPCMessageType.SELL,
        'trade_id': 1,
        'exchange': 'Binance',
        'pair': 'ETH/USDT',
        'gain': 'profit',
        'limit': 2.2,
        'amount': 30.0,
        'order_type': 'market',
        'open_rate': 2.0,
        'current_rate': 2.3,
        'profit_amount': 5.685,
        'profit_ratio': 0.09451372,
        'stake_currency': 'USDT',
        'fiat_currency': 'USD',
        'sell_reason': SellType.ROI.value,
        'open_date': ANY,
        'close_date': ANY,
        'close_rate': ANY,

    } == last_msg


@ pytest.mark.parametrize("is_short", [False, True])
def test_execute_trade_exit_insufficient_funds_error(default_conf_usdt, ticker_usdt, fee, is_short,
                                                     ticker_usdt_sell_up, mocker) -> None:
    freqtrade = get_patched_freqtradebot(mocker, default_conf_usdt)
    mock_insuf = mocker.patch('freqtrade.freqtradebot.FreqtradeBot.handle_insufficient_funds')
    mocker.patch.multiple(
        'freqtrade.exchange.Exchange',
        fetch_ticker=ticker_usdt,
        get_fee=fee,
        create_order=MagicMock(side_effect=[
            {'id': 1234553382},
            InsufficientFundsError(),
        ]),
    )
    patch_get_signal(freqtrade)

    # Create some test data
    freqtrade.enter_positions()

    trade = Trade.query.first()
    assert trade

    # Increase the price and sell it
    mocker.patch.multiple(
        'freqtrade.exchange.Exchange',
        fetch_ticker=ticker_usdt_sell_up
    )

    sell_reason = SellCheckTuple(sell_type=SellType.ROI)
    # TODO-lev: side="buy"
    assert not freqtrade.execute_trade_exit(trade=trade, limit=ticker_usdt_sell_up()['bid'],
                                            sell_reason=sell_reason, side="sell")
    assert mock_insuf.call_count == 1


@ pytest.mark.parametrize("is_short", [False, True])
@ pytest.mark.parametrize('profit_only,bid,ask,handle_first,handle_second,sell_type', [
    # Enable profit
    (True, 1.9, 2.2, False, True, SellType.SELL_SIGNAL.value),
    # Disable profit
    (False, 2.9, 3.2, True,  False, SellType.SELL_SIGNAL.value),
    # Enable loss
    # * Shouldn't this be SellType.STOP_LOSS.value
    (True, 0.19, 0.22, False, False, None),
    # Disable loss
    (False, 0.10, 0.22, True, False, SellType.SELL_SIGNAL.value),
])
def test_sell_profit_only(
        default_conf_usdt, limit_order, limit_order_open, is_short,
        fee, mocker, profit_only, bid, ask, handle_first, handle_second, sell_type) -> None:
    patch_RPCManager(mocker)
    patch_exchange(mocker)
    mocker.patch.multiple(
        'freqtrade.exchange.Exchange',
        fetch_ticker=MagicMock(return_value={
            'bid': bid,
            'ask': ask,
            'last': bid
        }),
        create_order=MagicMock(side_effect=[
            limit_order_open[enter_side['is_short']],
            {'id': 1234553382},
        ]),
        get_fee=fee,
    )
    default_conf_usdt.update({
        'use_sell_signal': True,
        'sell_profit_only': profit_only,
        'sell_profit_offset': 0.1,
    })
    freqtrade = FreqtradeBot(default_conf_usdt)
    patch_get_signal(freqtrade)
    if sell_type == SellType.SELL_SIGNAL.value:
        freqtrade.strategy.min_roi_reached = MagicMock(return_value=False)
    else:
        freqtrade.strategy.stop_loss_reached = MagicMock(return_value=SellCheckTuple(
            sell_type=SellType.NONE))
    freqtrade.enter_positions()

    trade = Trade.query.first()
    trade.update(limit_order[enter_side('is_short')])
    freqtrade.wallets.update()
    patch_get_signal(freqtrade, enter_long=False, exit_long=True)
    assert freqtrade.handle_trade(trade) is handle_first

    if handle_second:
        freqtrade.strategy.sell_profit_offset = 0.0
        assert freqtrade.handle_trade(trade) is True


@ pytest.mark.parametrize("is_short", [False, True])
def test_sell_not_enough_balance(default_conf_usdt, limit_order, limit_order_open,
                                 is_short, fee, mocker, caplog) -> None:
    patch_RPCManager(mocker)
    patch_exchange(mocker)
    mocker.patch.multiple(
        'freqtrade.exchange.Exchange',
        fetch_ticker=MagicMock(return_value={
            'bid': 0.00002172,
            'ask': 0.00002173,
            'last': 0.00002172
        }),
        create_order=MagicMock(side_effect=[
            limit_order_open[enter_side(is_short)],
            {'id': 1234553382},
        ]),
        get_fee=fee,
    )

    freqtrade = FreqtradeBot(default_conf_usdt)
    patch_get_signal(freqtrade)
    freqtrade.strategy.min_roi_reached = MagicMock(return_value=False)

    freqtrade.enter_positions()

    trade = Trade.query.first()
    amnt = trade.amount
<<<<<<< HEAD
    trade.update(limit_order[enter_side(is_short)])
=======
    trade.update(limit_buy_order_usdt)
>>>>>>> dcb9ce95
    patch_get_signal(freqtrade, enter_long=False, exit_long=True)
    mocker.patch('freqtrade.wallets.Wallets.get_free', MagicMock(return_value=trade.amount * 0.985))

    assert freqtrade.handle_trade(trade) is True
    assert log_has_re(r'.*Falling back to wallet-amount.', caplog)
    assert trade.amount != amnt


@ pytest.mark.parametrize('amount_wallet,has_err', [
    (95.29, False),
    (91.29, True)
])
def test__safe_exit_amount(default_conf_usdt, fee, caplog, mocker, amount_wallet, has_err):
    patch_RPCManager(mocker)
    patch_exchange(mocker)
    amount = 95.33
    amount_wallet = amount_wallet
    mocker.patch('freqtrade.wallets.Wallets.get_free', MagicMock(return_value=amount_wallet))
    wallet_update = mocker.patch('freqtrade.wallets.Wallets.update')
    trade = Trade(
        pair='LTC/ETH',
        amount=amount,
        exchange='binance',
        open_rate=0.245441,
        open_order_id="123456",
        fee_open=fee.return_value,
        fee_close=fee.return_value,
    )
    freqtrade = FreqtradeBot(default_conf_usdt)
    patch_get_signal(freqtrade)
    if has_err:
        with pytest.raises(DependencyException, match=r"Not enough amount to exit trade."):
            assert freqtrade._safe_exit_amount(trade.pair, trade.amount)
    else:
        wallet_update.reset_mock()
        assert freqtrade._safe_exit_amount(trade.pair, trade.amount) == amount_wallet
        assert log_has_re(r'.*Falling back to wallet-amount.', caplog)
        assert wallet_update.call_count == 1
        caplog.clear()
        wallet_update.reset_mock()
        assert freqtrade._safe_exit_amount(trade.pair, amount_wallet) == amount_wallet
        assert not log_has_re(r'.*Falling back to wallet-amount.', caplog)
        assert wallet_update.call_count == 1


@ pytest.mark.parametrize("is_short", [False, True])
def test_locked_pairs(default_conf_usdt, ticker_usdt, fee,
                      ticker_usdt_sell_down, mocker, caplog, is_short) -> None:
    patch_RPCManager(mocker)
    patch_exchange(mocker)
    mocker.patch.multiple(
        'freqtrade.exchange.Exchange',
        fetch_ticker=ticker_usdt,
        get_fee=fee,
    )
    freqtrade = FreqtradeBot(default_conf_usdt)
    patch_get_signal(freqtrade)

    # Create some test data
    freqtrade.enter_positions()

    trade = Trade.query.first()
    assert trade

    # Decrease the price and sell it
    mocker.patch.multiple(
        'freqtrade.exchange.Exchange',
        fetch_ticker=ticker_usdt_sell_down
    )

    # TODO-lev: side="buy"
    freqtrade.execute_trade_exit(trade=trade, limit=ticker_usdt_sell_down()['bid'], side="sell",
                                 sell_reason=SellCheckTuple(sell_type=SellType.STOP_LOSS))
    trade.close(ticker_usdt_sell_down()['bid'])
    assert freqtrade.strategy.is_pair_locked(trade.pair)

    # reinit - should buy other pair.
    caplog.clear()
    freqtrade.enter_positions()

    assert log_has_re(f"Pair {trade.pair} is still locked.*", caplog)


@ pytest.mark.parametrize("is_short", [False, True])
def test_ignore_roi_if_buy_signal(default_conf_usdt, limit_order, limit_order_open, is_short,
                                  fee, mocker) -> None:
    patch_RPCManager(mocker)
    patch_exchange(mocker)
    mocker.patch.multiple(
        'freqtrade.exchange.Exchange',
        fetch_ticker=MagicMock(return_value={
            'bid': 2.19,
            'ask': 2.2,
            'last': 2.19
        }),
        create_order=MagicMock(side_effect=[
            limit_order_open[enter_side(is_short)],
            {'id': 1234553382},
        ]),
        get_fee=fee,
    )
    default_conf_usdt['ignore_roi_if_buy_signal'] = True

    freqtrade = FreqtradeBot(default_conf_usdt)
    patch_get_signal(freqtrade)
    freqtrade.strategy.min_roi_reached = MagicMock(return_value=True)

    freqtrade.enter_positions()

    trade = Trade.query.first()
    trade.update(limit_order[enter_side(is_short)])
    freqtrade.wallets.update()
    patch_get_signal(freqtrade, enter_long=True, exit_long=True)
    assert freqtrade.handle_trade(trade) is False

    # Test if buy-signal is absent (should sell due to roi = true)
    patch_get_signal(freqtrade, enter_long=False, exit_long=True)
    assert freqtrade.handle_trade(trade) is True
    assert trade.sell_reason == SellType.ROI.value


@ pytest.mark.parametrize("is_short", [False, True])
def test_trailing_stop_loss(default_conf_usdt, limit_order_open,
                            is_short, fee, caplog, mocker) -> None:
    patch_RPCManager(mocker)
    patch_exchange(mocker)
    mocker.patch.multiple(
        'freqtrade.exchange.Exchange',
        fetch_ticker=MagicMock(return_value={
            'bid': 2.0,
            'ask': 2.0,
            'last': 2.0
        }),
        create_order=MagicMock(side_effect=[
            limit_order_open[enter_side(is_short)],
            {'id': 1234553382},
        ]),
        get_fee=fee,
    )
    default_conf_usdt['trailing_stop'] = True
    patch_whitelist(mocker, default_conf_usdt)
    freqtrade = FreqtradeBot(default_conf_usdt)
    patch_get_signal(freqtrade)
    freqtrade.strategy.min_roi_reached = MagicMock(return_value=False)

    freqtrade.enter_positions()
    trade = Trade.query.first()
    assert freqtrade.handle_trade(trade) is False

    # Raise ticker_usdt above buy price
    mocker.patch('freqtrade.exchange.Exchange.fetch_ticker',
                 MagicMock(return_value={
                     'bid': 2.0 * 1.5,
                     'ask': 2.0 * 1.5,
                     'last': 2.0 * 1.5
                 }))

    # Stoploss should be adjusted
    assert freqtrade.handle_trade(trade) is False
    caplog.clear()
    # Price fell
    mocker.patch('freqtrade.exchange.Exchange.fetch_ticker',
                 MagicMock(return_value={
                     'bid': 2.0 * 1.1,
                     'ask': 2.0 * 1.1,
                     'last': 2.0 * 1.1
                 }))

    caplog.set_level(logging.DEBUG)
    # Sell as trailing-stop is reached
    assert freqtrade.handle_trade(trade) is True
    assert log_has("ETH/USDT - HIT STOP: current price at 2.200000, stoploss is 2.700000, "
                   "initial stoploss was at 1.800000, trade opened at 2.000000", caplog)
    assert trade.sell_reason == SellType.TRAILING_STOP_LOSS.value


@ pytest.mark.parametrize("is_short", [False, True])
@ pytest.mark.parametrize('offset,trail_if_reached,second_sl', [
    (0, False, 2.0394),
    (0.011, False, 2.0394),
    (0.055, True, 1.8),
])
def test_trailing_stop_loss_positive(
    default_conf_usdt, limit_order, limit_order_open,
    offset, fee, caplog, mocker, trail_if_reached, second_sl, is_short
) -> None:
    enter_price = limit_order[enter_side(is_short)]['price']
    patch_RPCManager(mocker)
    patch_exchange(mocker)
    mocker.patch.multiple(
        'freqtrade.exchange.Exchange',
        fetch_ticker=MagicMock(return_value={
            'bid': enter_price - 0.01,
            'ask': enter_price - 0.01,
            'last': enter_price - 0.01
        }),
        create_order=MagicMock(side_effect=[
            limit_order_open[enter_side(is_short)],
            {'id': 1234553382},
        ]),
        get_fee=fee,
    )
    default_conf_usdt['trailing_stop'] = True
    default_conf_usdt['trailing_stop_positive'] = 0.01
    if offset:
        default_conf_usdt['trailing_stop_positive_offset'] = offset
        default_conf_usdt['trailing_only_offset_is_reached'] = trail_if_reached
    patch_whitelist(mocker, default_conf_usdt)

    freqtrade = FreqtradeBot(default_conf_usdt)
    patch_get_signal(freqtrade)
    freqtrade.strategy.min_roi_reached = MagicMock(return_value=False)
    freqtrade.enter_positions()

    trade = Trade.query.first()
    trade.update(limit_order[enter_side(is_short)])
    caplog.set_level(logging.DEBUG)
    # stop-loss not reached
    assert freqtrade.handle_trade(trade) is False

    # Raise ticker_usdt above buy price
    mocker.patch(
        'freqtrade.exchange.Exchange.fetch_ticker',
        MagicMock(return_value={
            'bid': enter_price + 0.06,
            'ask': enter_price + 0.06,
            'last': enter_price + 0.06
        })
    )
    # stop-loss not reached, adjusted stoploss
    assert freqtrade.handle_trade(trade) is False
    caplog_text = f"ETH/USDT - Using positive stoploss: 0.01 offset: {offset} profit: 0.0249%"
    if trail_if_reached:
        assert not log_has(caplog_text, caplog)
        assert not log_has("ETH/USDT - Adjusting stoploss...", caplog)
    else:
        assert log_has(caplog_text, caplog)
        assert log_has("ETH/USDT - Adjusting stoploss...", caplog)
    assert trade.stop_loss == second_sl
    caplog.clear()

    mocker.patch(
        'freqtrade.exchange.Exchange.fetch_ticker',
        MagicMock(return_value={
            'bid': enter_price + 0.125,
            'ask': enter_price + 0.125,
            'last': enter_price + 0.125,
        })
    )
    assert freqtrade.handle_trade(trade) is False
    assert log_has(
        f"ETH/USDT - Using positive stoploss: 0.01 offset: {offset} profit: 0.0572%",
        caplog
    )
    assert log_has("ETH/USDT - Adjusting stoploss...", caplog)

    mocker.patch(
        'freqtrade.exchange.Exchange.fetch_ticker',
        MagicMock(return_value={
            'bid': enter_price + 0.02,
            'ask': enter_price + 0.02,
            'last': enter_price + 0.02
        })
    )
    # Lower price again (but still positive)
    assert freqtrade.handle_trade(trade) is True
    assert log_has(
        f"ETH/USDT - HIT STOP: current price at {enter_price + 0.02:.6f}, "
        f"stoploss is {trade.stop_loss:.6f}, "
        f"initial stoploss was at 1.800000, trade opened at 2.000000", caplog)
    assert trade.sell_reason == SellType.TRAILING_STOP_LOSS.value


@pytest.mark.parametrize("is_short", [False, True])
def test_disable_ignore_roi_if_buy_signal(default_conf_usdt, limit_order, limit_order_open,
                                          is_short, fee, mocker) -> None:
    patch_RPCManager(mocker)
    patch_exchange(mocker)
    mocker.patch.multiple(
        'freqtrade.exchange.Exchange',
        fetch_ticker=MagicMock(return_value={
            'bid': 0.00000172,
            'ask': 0.00000173,
            'last': 0.00000172
        }),
        create_order=MagicMock(side_effect=[
            limit_order_open[enter_side(is_short)],
            {'id': 1234553382},
            {'id': 1234553383}
        ]),
        get_fee=fee,
        _is_dry_limit_order_filled=MagicMock(return_value=False),
    )
    default_conf_usdt['ask_strategy'] = {
        'ignore_roi_if_buy_signal': False
    }
    freqtrade = FreqtradeBot(default_conf_usdt)
    patch_get_signal(freqtrade)
    freqtrade.strategy.min_roi_reached = MagicMock(return_value=True)

    freqtrade.enter_positions()

    trade = Trade.query.first()
    trade.update(limit_order[enter_side(is_short)])
    # Sell due to min_roi_reached
    patch_get_signal(freqtrade, enter_long=True, exit_long=True)
    assert freqtrade.handle_trade(trade) is True

    # Test if buy-signal is absent
    patch_get_signal(freqtrade, enter_long=False, exit_long=True)
    assert freqtrade.handle_trade(trade) is True
    assert trade.sell_reason == SellType.SELL_SIGNAL.value


def test_get_real_amount_quote(default_conf_usdt, trades_for_order, buy_order_fee, fee, caplog,
                               mocker):
    mocker.patch('freqtrade.exchange.Exchange.get_trades_for_order', return_value=trades_for_order)
    amount = sum(x['amount'] for x in trades_for_order)
    trade = Trade(
        pair='LTC/ETH',
        amount=amount,
        exchange='binance',
        open_rate=0.245441,
        fee_open=fee.return_value,
        fee_close=fee.return_value,
        open_order_id="123456"
    )
    freqtrade = get_patched_freqtradebot(mocker, default_conf_usdt)

    caplog.clear()
    # Amount is reduced by "fee"
    assert freqtrade.get_real_amount(trade, buy_order_fee) == amount - (amount * 0.001)
    assert log_has(
        'Applying fee on amount for Trade(id=None, pair=LTC/ETH, amount=8.00000000, is_short=False,'
        ' leverage=1.0, open_rate=0.24544100, open_since=closed) (from 8.0 to 7.992).',
        caplog
    )


def test_get_real_amount_quote_dust(default_conf_usdt, trades_for_order, buy_order_fee, fee,
                                    caplog, mocker):
    mocker.patch('freqtrade.exchange.Exchange.get_trades_for_order', return_value=trades_for_order)
    walletmock = mocker.patch('freqtrade.wallets.Wallets.update')
    mocker.patch('freqtrade.wallets.Wallets.get_free', return_value=8.1122)
    amount = sum(x['amount'] for x in trades_for_order)
    trade = Trade(
        pair='LTC/ETH',
        amount=amount,
        exchange='binance',
        open_rate=0.245441,
        fee_open=fee.return_value,
        fee_close=fee.return_value,
        open_order_id="123456"
    )
    freqtrade = get_patched_freqtradebot(mocker, default_conf_usdt)

    walletmock.reset_mock()
    # Amount is kept as is
    assert freqtrade.get_real_amount(trade, buy_order_fee) == amount
    assert walletmock.call_count == 1
    assert log_has_re(r'Fee amount for Trade.* was in base currency '
                      '- Eating Fee 0.008 into dust', caplog)


def test_get_real_amount_no_trade(default_conf_usdt, buy_order_fee, caplog, mocker, fee):
    mocker.patch('freqtrade.exchange.Exchange.get_trades_for_order', return_value=[])

    amount = buy_order_fee['amount']
    trade = Trade(
        pair='LTC/ETH',
        amount=amount,
        exchange='binance',
        open_rate=0.245441,
        fee_open=fee.return_value,
        fee_close=fee.return_value,
        open_order_id="123456"
    )
    freqtrade = get_patched_freqtradebot(mocker, default_conf_usdt)

    # Amount is reduced by "fee"
    assert freqtrade.get_real_amount(trade, buy_order_fee) == amount
    assert log_has(
        'Applying fee on amount for Trade(id=None, pair=LTC/ETH, amount=8.00000000, '
        'is_short=False, leverage=1.0, open_rate=0.24544100, open_since=closed) failed: '
        'myTrade-Dict empty found',
        caplog
    )


@ pytest.mark.parametrize(
    'fee_par,fee_reduction_amount,use_ticker_usdt_rate,expected_log', [
        # basic, amount does not change
        ({'cost': 0.008, 'currency': 'ETH'}, 0, False, None),
        # no currency in fee
        ({'cost': 0.004, 'currency': None}, 0, True, None),
        # BNB no rate
        ({'cost': 0.00094518, 'currency': 'BNB'}, 0, True, (
            'Fee for Trade Trade(id=None, pair=LTC/ETH, amount=8.00000000, is_short=False, '
            'leverage=1.0, open_rate=0.24544100, open_since=closed) [buy]: 0.00094518 BNB -'
            ' rate: None'
        )),
        # from order
        ({'cost': 0.004, 'currency': 'LTC'}, 0.004, False, (
            'Applying fee on amount for Trade(id=None, pair=LTC/ETH, amount=8.00000000, '
            'is_short=False, leverage=1.0, open_rate=0.24544100, open_since=closed) (from'
            ' 8.0 to 7.996).'
        )),
        # invalid, no currency in from fee dict
        ({'cost': 0.008, 'currency': None}, 0, True, None),
    ])
def test_get_real_amount(
    default_conf_usdt, trades_for_order, buy_order_fee, fee, mocker, caplog,
    fee_par, fee_reduction_amount, use_ticker_usdt_rate, expected_log
):

    buy_order = deepcopy(buy_order_fee)
    buy_order['fee'] = fee_par
    trades_for_order[0]['fee'] = fee_par

    mocker.patch('freqtrade.exchange.Exchange.get_trades_for_order', return_value=trades_for_order)
    amount = sum(x['amount'] for x in trades_for_order)
    trade = Trade(
        pair='LTC/ETH',
        amount=amount,
        exchange='binance',
        fee_open=fee.return_value,
        fee_close=fee.return_value,
        open_rate=0.245441,
        open_order_id="123456"
    )
    freqtrade = get_patched_freqtradebot(mocker, default_conf_usdt)

    if not use_ticker_usdt_rate:
        mocker.patch('freqtrade.exchange.Exchange.fetch_ticker', side_effect=ExchangeError)

    caplog.clear()
    assert freqtrade.get_real_amount(trade, buy_order) == amount - fee_reduction_amount

    if expected_log:
        assert log_has(expected_log, caplog)


@ pytest.mark.parametrize(
    'fee_cost, fee_currency, fee_reduction_amount, expected_fee, expected_log_amount', [
        # basic, amount is reduced by fee
        (None, None, 0.001, 0.001, 7.992),
        # different fee currency on both trades, fee is average of both trade's fee
        (0.02, 'BNB', 0.0005, 0.001518575, 7.996),
    ])
def test_get_real_amount_multi(
    default_conf_usdt, trades_for_order2, buy_order_fee, caplog, fee, mocker, markets,
    fee_cost, fee_currency, fee_reduction_amount, expected_fee, expected_log_amount,
):

    trades_for_order = deepcopy(trades_for_order2)
    if fee_cost:
        trades_for_order[0]['fee']['cost'] = fee_cost
    if fee_currency:
        trades_for_order[0]['fee']['currency'] = fee_currency

    mocker.patch('freqtrade.exchange.Exchange.get_trades_for_order', return_value=trades_for_order)
    amount = float(sum(x['amount'] for x in trades_for_order))
    default_conf_usdt['stake_currency'] = "ETH"

    trade = Trade(
        pair='LTC/ETH',
        amount=amount,
        exchange='binance',
        fee_open=fee.return_value,
        fee_close=fee.return_value,
        open_rate=0.245441,
        open_order_id="123456"
    )

    # Fake markets entry to enable fee parsing
    markets['BNB/ETH'] = markets['ETH/USDT']
    freqtrade = get_patched_freqtradebot(mocker, default_conf_usdt)
    mocker.patch('freqtrade.exchange.Exchange.markets', PropertyMock(return_value=markets))
    mocker.patch('freqtrade.exchange.Exchange.fetch_ticker',
                 return_value={'ask': 0.19, 'last': 0.2})

    # Amount is reduced by "fee"
    expected_amount = amount - (amount * fee_reduction_amount)
    assert freqtrade.get_real_amount(trade, buy_order_fee) == expected_amount
    assert log_has(
        (
            'Applying fee on amount for Trade(id=None, pair=LTC/ETH, amount=8.00000000, '
            'is_short=False, leverage=1.0, open_rate=0.24544100, open_since=closed) '
            f'(from 8.0 to {expected_log_amount}).'
        ),
        caplog
    )

    assert trade.fee_open == expected_fee
    assert trade.fee_close == expected_fee
    assert trade.fee_open_cost is not None
    assert trade.fee_open_currency is not None
    assert trade.fee_close_cost is None
    assert trade.fee_close_currency is None


def test_get_real_amount_invalid_order(default_conf_usdt, trades_for_order, buy_order_fee, fee,
                                       mocker):
    limit_buy_order_usdt = deepcopy(buy_order_fee)
    limit_buy_order_usdt['fee'] = {'cost': 0.004}

    mocker.patch('freqtrade.exchange.Exchange.get_trades_for_order', return_value=[])
    amount = float(sum(x['amount'] for x in trades_for_order))
    trade = Trade(
        pair='LTC/ETH',
        amount=amount,
        exchange='binance',
        fee_open=fee.return_value,
        fee_close=fee.return_value,
        open_rate=0.245441,
        open_order_id="123456"
    )
    freqtrade = get_patched_freqtradebot(mocker, default_conf_usdt)

    # Amount does not change
    assert freqtrade.get_real_amount(trade, limit_buy_order_usdt) == amount


def test_get_real_amount_wrong_amount(default_conf_usdt, trades_for_order, buy_order_fee, fee,
                                      mocker):
    limit_buy_order_usdt = deepcopy(buy_order_fee)
    limit_buy_order_usdt['amount'] = limit_buy_order_usdt['amount'] - 0.001

    mocker.patch('freqtrade.exchange.Exchange.get_trades_for_order', return_value=trades_for_order)
    amount = float(sum(x['amount'] for x in trades_for_order))
    trade = Trade(
        pair='LTC/ETH',
        amount=amount,
        exchange='binance',
        open_rate=0.245441,
        fee_open=fee.return_value,
        fee_close=fee.return_value,
        open_order_id="123456"
    )
    freqtrade = get_patched_freqtradebot(mocker, default_conf_usdt)

    # Amount does not change
    with pytest.raises(DependencyException, match=r"Half bought\? Amounts don't match"):
        freqtrade.get_real_amount(trade, limit_buy_order_usdt)


def test_get_real_amount_wrong_amount_rounding(default_conf_usdt, trades_for_order, buy_order_fee,
                                               fee, mocker):
    # Floats should not be compared directly.
    limit_buy_order_usdt = deepcopy(buy_order_fee)
    trades_for_order[0]['amount'] = trades_for_order[0]['amount'] + 1e-15

    mocker.patch('freqtrade.exchange.Exchange.get_trades_for_order', return_value=trades_for_order)
    amount = float(sum(x['amount'] for x in trades_for_order))
    trade = Trade(
        pair='LTC/ETH',
        amount=amount,
        exchange='binance',
        fee_open=fee.return_value,
        fee_close=fee.return_value,
        open_rate=0.245441,
        open_order_id="123456"
    )
    freqtrade = get_patched_freqtradebot(mocker, default_conf_usdt)

    # Amount changes by fee amount.
    assert isclose(
        freqtrade.get_real_amount(trade, limit_buy_order_usdt),
        amount - (amount * 0.001),
        abs_tol=MATH_CLOSE_PREC,
    )


def test_get_real_amount_open_trade_usdt(default_conf_usdt, fee, mocker):
    amount = 12345
    trade = Trade(
        pair='LTC/ETH',
        amount=amount,
        exchange='binance',
        open_rate=0.245441,
        fee_open=fee.return_value,
        fee_close=fee.return_value,
        open_order_id="123456"
    )
    order = {
        'id': 'mocked_order',
        'amount': amount,
        'status': 'open',
        'side': 'buy',
    }
    freqtrade = get_patched_freqtradebot(mocker, default_conf_usdt)
    assert freqtrade.get_real_amount(trade, order) == amount


@ pytest.mark.parametrize('amount,fee_abs,wallet,amount_exp', [
    (8.0, 0.0, 10, 8),
    (8.0, 0.0, 0, 8),
    (8.0, 0.1, 0, 7.9),
    (8.0, 0.1, 10, 8),
    (8.0, 0.1, 8.0, 8.0),
    (8.0, 0.1, 7.9, 7.9),
])
def test_apply_fee_conditional(default_conf_usdt, fee, mocker,
                               amount, fee_abs, wallet, amount_exp):
    walletmock = mocker.patch('freqtrade.wallets.Wallets.update')
    mocker.patch('freqtrade.wallets.Wallets.get_free', return_value=wallet)
    trade = Trade(
        pair='LTC/ETH',
        amount=amount,
        exchange='binance',
        open_rate=0.245441,
        fee_open=fee.return_value,
        fee_close=fee.return_value,
        open_order_id="123456"
    )
    freqtrade = get_patched_freqtradebot(mocker, default_conf_usdt)

    walletmock.reset_mock()
    # Amount is kept as is
    assert freqtrade.apply_fee_conditional(trade, 'LTC', amount, fee_abs) == amount_exp
    assert walletmock.call_count == 1


@ pytest.mark.parametrize("delta, is_high_delta", [
    (0.1, False),
    (100, True),
])
@ pytest.mark.parametrize('is_short', [False, True])
def test_order_book_depth_of_market(
    default_conf_usdt, ticker_usdt, limit_order, limit_order_open,
    fee, mocker, order_book_l2, delta, is_high_delta, is_short
):
    default_conf_usdt['bid_strategy']['check_depth_of_market']['enabled'] = True
    default_conf_usdt['bid_strategy']['check_depth_of_market']['bids_to_ask_delta'] = delta
    patch_RPCManager(mocker)
    patch_exchange(mocker)
    mocker.patch('freqtrade.exchange.Exchange.fetch_l2_order_book', order_book_l2)
    mocker.patch.multiple(
        'freqtrade.exchange.Exchange',
        fetch_ticker=ticker_usdt,
        create_order=MagicMock(return_value=limit_order_open[enter_side(is_short)]),
        get_fee=fee,
    )

    # Save state of current whitelist
    whitelist = deepcopy(default_conf_usdt['exchange']['pair_whitelist'])
    freqtrade = FreqtradeBot(default_conf_usdt)
    patch_get_signal(freqtrade)
    freqtrade.enter_positions()

    trade = Trade.query.first()
    if is_high_delta:
        assert trade is None
    else:
        assert trade is not None
        assert trade.stake_amount == 60.0
        assert trade.is_open
        assert trade.open_date is not None
        assert trade.exchange == 'binance'

        assert len(Trade.query.all()) == 1

        # Simulate fulfilled LIMIT_BUY order for trade
        trade.update(limit_order_open[enter_side(is_short)])

        assert trade.open_rate == 2.0
        assert whitelist == default_conf_usdt['exchange']['pair_whitelist']


@ pytest.mark.parametrize('exception_thrown,ask,last,order_book_top,order_book', [
    (False, 0.045, 0.046, 2, None),
    (True,  0.042, 0.046, 1, {'bids': [[]], 'asks': [[]]})
])
def test_order_book_bid_strategy1(mocker, default_conf_usdt, order_book_l2, exception_thrown,
                                  ask, last, order_book_top, order_book, caplog) -> None:
    """
    test if function get_rate will return the order book price instead of the ask rate
    """
    patch_exchange(mocker)
    ticker_usdt_mock = MagicMock(return_value={'ask': ask, 'last': last})
    mocker.patch.multiple(
        'freqtrade.exchange.Exchange',
        fetch_l2_order_book=MagicMock(return_value=order_book) if order_book else order_book_l2,
        fetch_ticker=ticker_usdt_mock,
    )
    default_conf_usdt['exchange']['name'] = 'binance'
    default_conf_usdt['bid_strategy']['use_order_book'] = True
    default_conf_usdt['bid_strategy']['order_book_top'] = order_book_top
    default_conf_usdt['bid_strategy']['ask_last_balance'] = 0
    default_conf_usdt['telegram']['enabled'] = False

    freqtrade = FreqtradeBot(default_conf_usdt)
    if exception_thrown:
        with pytest.raises(PricingError):
            freqtrade.exchange.get_rate('ETH/USDT', refresh=True, side="buy")
        assert log_has_re(
            r'Buy Price at location 1 from orderbook could not be determined.', caplog)
    else:
        assert freqtrade.exchange.get_rate('ETH/USDT', refresh=True, side="buy") == 0.043935
        assert ticker_usdt_mock.call_count == 0


def test_check_depth_of_market(default_conf_usdt, mocker, order_book_l2) -> None:
    """
    test check depth of market
    """
    patch_exchange(mocker)
    mocker.patch.multiple(
        'freqtrade.exchange.Exchange',
        fetch_l2_order_book=order_book_l2
    )
    default_conf_usdt['telegram']['enabled'] = False
    default_conf_usdt['exchange']['name'] = 'binance'
    default_conf_usdt['bid_strategy']['check_depth_of_market']['enabled'] = True
    # delta is 100 which is impossible to reach. hence function will return false
    default_conf_usdt['bid_strategy']['check_depth_of_market']['bids_to_ask_delta'] = 100
    freqtrade = FreqtradeBot(default_conf_usdt)

    conf = default_conf_usdt['bid_strategy']['check_depth_of_market']
    assert freqtrade._check_depth_of_market('ETH/BTC', conf, side=SignalDirection.LONG) is False


def test_order_book_ask_strategy(
        default_conf_usdt, limit_buy_order_usdt_open, limit_buy_order_usdt, fee,
        limit_sell_order_usdt_open, mocker, order_book_l2, caplog) -> None:
    """
    test order book ask strategy
    """
    mocker.patch('freqtrade.exchange.Exchange.fetch_l2_order_book', order_book_l2)
    default_conf_usdt['exchange']['name'] = 'binance'
    default_conf_usdt['ask_strategy']['use_order_book'] = True
    default_conf_usdt['ask_strategy']['order_book_top'] = 1
    default_conf_usdt['telegram']['enabled'] = False
    patch_RPCManager(mocker)
    patch_exchange(mocker)
    mocker.patch.multiple(
        'freqtrade.exchange.Exchange',
        fetch_ticker=MagicMock(return_value={
            'bid': 1.9,
            'ask': 2.2,
            'last': 1.9
        }),
        create_order=MagicMock(side_effect=[
            limit_buy_order_usdt_open,
            limit_sell_order_usdt_open,
        ]),
        get_fee=fee,
    )
    freqtrade = FreqtradeBot(default_conf_usdt)
    patch_get_signal(freqtrade)

    freqtrade.enter_positions()

    trade = Trade.query.first()
    assert trade

    time.sleep(0.01)  # Race condition fix
    trade.update(limit_buy_order_usdt)
    freqtrade.wallets.update()
    assert trade.is_open is True

    patch_get_signal(freqtrade, enter_long=False, exit_long=True)
    assert freqtrade.handle_trade(trade) is True
    assert trade.close_rate_requested == order_book_l2.return_value['asks'][0][0]

    mocker.patch('freqtrade.exchange.Exchange.fetch_l2_order_book',
                 return_value={'bids': [[]], 'asks': [[]]})
    with pytest.raises(PricingError):
        freqtrade.handle_trade(trade)
    assert log_has_re(r'Sell Price at location 1 from orderbook could not be determined\..*',
                      caplog)


def test_startup_state(default_conf_usdt, mocker):
    default_conf_usdt['pairlist'] = {'method': 'VolumePairList',
                                     'config': {'number_assets': 20}
                                     }
    mocker.patch('freqtrade.exchange.Exchange.exchange_has', MagicMock(return_value=True))
    worker = get_patched_worker(mocker, default_conf_usdt)
    assert worker.freqtrade.state is State.RUNNING


def test_startup_trade_reinit(default_conf_usdt, edge_conf, mocker):

    mocker.patch('freqtrade.exchange.Exchange.exchange_has', MagicMock(return_value=True))
    reinit_mock = MagicMock()
    mocker.patch('freqtrade.persistence.Trade.stoploss_reinitialization', reinit_mock)

    ftbot = get_patched_freqtradebot(mocker, default_conf_usdt)
    ftbot.startup()
    assert reinit_mock.call_count == 1

    reinit_mock.reset_mock()

    ftbot = get_patched_freqtradebot(mocker, edge_conf)
    ftbot.startup()
    assert reinit_mock.call_count == 0


@ pytest.mark.usefixtures("init_persistence")
def test_sync_wallet_dry_run(mocker, default_conf_usdt, ticker_usdt, fee, limit_buy_order_usdt_open,
                             caplog):
    default_conf_usdt['dry_run'] = True
    # Initialize to 2 times stake amount
    default_conf_usdt['dry_run_wallet'] = 120.0
    default_conf_usdt['max_open_trades'] = 2
    default_conf_usdt['tradable_balance_ratio'] = 1.0
    patch_exchange(mocker)
    mocker.patch.multiple(
        'freqtrade.exchange.Exchange',
        fetch_ticker=ticker_usdt,
        create_order=MagicMock(return_value=limit_buy_order_usdt_open),
        get_fee=fee,
    )

    bot = get_patched_freqtradebot(mocker, default_conf_usdt)
    patch_get_signal(bot)
    assert bot.wallets.get_free('USDT') == 120.0

    n = bot.enter_positions()
    assert n == 2
    trades = Trade.query.all()
    assert len(trades) == 2

    bot.config['max_open_trades'] = 3
    n = bot.enter_positions()
    assert n == 0
    assert log_has_re(r"Unable to create trade for XRP/USDT: "
                      r"Available balance \(0.0 USDT\) is lower than stake amount \(60.0 USDT\)",
                      caplog)


@ pytest.mark.usefixtures("init_persistence")
@ pytest.mark.parametrize("is_short", [False, True])
def test_cancel_all_open_orders(mocker, default_conf_usdt, fee, limit_order, limit_order_open,
                                is_short):
    default_conf_usdt['cancel_open_orders_on_exit'] = True
    mocker.patch('freqtrade.exchange.Exchange.fetch_order',
                 side_effect=[
                     ExchangeError(),
                     limit_order[exit_side(is_short)],
                     limit_order_open[enter_side(is_short)],
                     limit_order_open[exit_side(is_short)],
                 ])
    buy_mock = mocker.patch('freqtrade.freqtradebot.FreqtradeBot.handle_cancel_enter')
    sell_mock = mocker.patch('freqtrade.freqtradebot.FreqtradeBot.handle_cancel_exit')

    freqtrade = get_patched_freqtradebot(mocker, default_conf_usdt)
    create_mock_trades(fee, is_short=is_short)
    trades = Trade.query.all()
    assert len(trades) == MOCK_TRADE_COUNT
    freqtrade.cancel_all_open_orders()
    assert buy_mock.call_count == 1
    assert sell_mock.call_count == 2


@ pytest.mark.usefixtures("init_persistence")
@ pytest.mark.parametrize("is_short", [False, True])
def test_check_for_open_trades(mocker, default_conf_usdt, fee, is_short):
    freqtrade = get_patched_freqtradebot(mocker, default_conf_usdt)

    freqtrade.check_for_open_trades()
    assert freqtrade.rpc.send_msg.call_count == 0

    create_mock_trades(fee, is_short)
    trade = Trade.query.first()
    trade.is_open = True

    freqtrade.check_for_open_trades()
    assert freqtrade.rpc.send_msg.call_count == 1
    assert 'Handle these trades manually' in freqtrade.rpc.send_msg.call_args[0][0]['status']


@ pytest.mark.parametrize("is_short", [False, True])
@ pytest.mark.usefixtures("init_persistence")
def test_startup_update_open_orders(mocker, default_conf_usdt, fee, caplog, is_short):
    freqtrade = get_patched_freqtradebot(mocker, default_conf_usdt)
    create_mock_trades(fee, is_short=is_short)

    freqtrade.startup_update_open_orders()
    assert not log_has_re(r"Error updating Order .*", caplog)
    caplog.clear()

    freqtrade.config['dry_run'] = False
    freqtrade.startup_update_open_orders()

    assert log_has_re(r"Error updating Order .*", caplog)
    caplog.clear()

    assert len(Order.get_open_orders()) == 3
    matching_buy_order = mock_order_4(is_short=is_short)
    matching_buy_order.update({
        'status': 'closed',
    })
    mocker.patch('freqtrade.exchange.Exchange.fetch_order', return_value=matching_buy_order)
    freqtrade.startup_update_open_orders()
    # Only stoploss and sell orders are kept open
    assert len(Order.get_open_orders()) == 2


@ pytest.mark.usefixtures("init_persistence")
@ pytest.mark.parametrize("is_short", [False, True])
def test_update_closed_trades_without_assigned_fees(mocker, default_conf_usdt, fee, is_short):
    freqtrade = get_patched_freqtradebot(mocker, default_conf_usdt)

    def patch_with_fee(order):
        order.update({'fee': {'cost': 0.1, 'rate': 0.01,
                      'currency': order['symbol'].split('/')[0]}})
        return order

    mocker.patch('freqtrade.exchange.Exchange.fetch_order_or_stoploss_order',
                 side_effect=[
                     patch_with_fee(mock_order_2_sell(is_short=is_short)),
                     patch_with_fee(mock_order_3_sell(is_short=is_short)),
                     patch_with_fee(mock_order_1(is_short=is_short)),
                     patch_with_fee(mock_order_2(is_short=is_short)),
                     patch_with_fee(mock_order_3(is_short=is_short)),
                     patch_with_fee(mock_order_4(is_short=is_short)),
                 ]
                 )

    create_mock_trades(fee, is_short=is_short)
    trades = Trade.get_trades().all()
    assert len(trades) == MOCK_TRADE_COUNT
    for trade in trades:
        trade.is_short = is_short
        assert trade.fee_open_cost is None
        assert trade.fee_open_currency is None
        assert trade.fee_close_cost is None
        assert trade.fee_close_currency is None

    freqtrade.update_closed_trades_without_assigned_fees()

    # Does nothing for dry-run
    trades = Trade.get_trades().all()
    assert len(trades) == MOCK_TRADE_COUNT
    for trade in trades:
        assert trade.fee_open_cost is None
        assert trade.fee_open_currency is None
        assert trade.fee_close_cost is None
        assert trade.fee_close_currency is None

    freqtrade.config['dry_run'] = False

    freqtrade.update_closed_trades_without_assigned_fees()

    trades = Trade.get_trades().all()
    assert len(trades) == MOCK_TRADE_COUNT

    for trade in trades:
        if trade.is_open:
            # Exclude Trade 4 - as the order is still open.
            if trade.select_order(enter_side(is_short), False):
                assert trade.fee_open_cost is not None
                assert trade.fee_open_currency is not None
            else:
                assert trade.fee_open_cost is None
                assert trade.fee_open_currency is None

        else:
            assert trade.fee_close_cost is not None
            assert trade.fee_close_currency is not None


@ pytest.mark.usefixtures("init_persistence")
@ pytest.mark.parametrize("is_short", [False, True])
def test_reupdate_enter_order_fees(mocker, default_conf_usdt, fee, caplog, is_short):
    freqtrade = get_patched_freqtradebot(mocker, default_conf_usdt)
    mock_uts = mocker.patch('freqtrade.freqtradebot.FreqtradeBot.update_trade_state')

    create_mock_trades(fee, is_short=is_short)
    trades = Trade.get_trades().all()

    freqtrade.reupdate_enter_order_fees(trades[0])
    assert log_has_re(
        f"Trying to reupdate {enter_side(is_short)} "
        r"fees for .*",
        caplog
    )
    assert mock_uts.call_count == 1
    assert mock_uts.call_args_list[0][0][0] == trades[0]
    assert mock_uts.call_args_list[0][0][1] == mock_order_1(is_short=is_short)['id']
    assert log_has_re(
        f"Updating {enter_side(is_short)}-fee on trade "
        r".* for order .*\.",
        caplog
    )
    mock_uts.reset_mock()
    caplog.clear()

    # Test with trade without orders
    trade = Trade(
        pair='XRP/ETH',
        stake_amount=60.0,
        fee_open=fee.return_value,
        fee_close=fee.return_value,
        open_date=arrow.utcnow().datetime,
        is_open=True,
        amount=30,
        open_rate=2.0,
        exchange='binance',
        is_short=is_short
    )
    Trade.query.session.add(trade)

    freqtrade.reupdate_enter_order_fees(trade)
    assert log_has_re(f"Trying to reupdate {enter_side(is_short)} fees for "
                      r".*", caplog)
    assert mock_uts.call_count == 0
    assert not log_has_re(f"Updating {enter_side(is_short)}-fee on trade "
                          r".* for order .*\.", caplog)


@ pytest.mark.usefixtures("init_persistence")
def test_handle_insufficient_funds(mocker, default_conf_usdt, fee):
    freqtrade = get_patched_freqtradebot(mocker, default_conf_usdt)
    mock_rlo = mocker.patch('freqtrade.freqtradebot.FreqtradeBot.refind_lost_order')
    mock_bof = mocker.patch('freqtrade.freqtradebot.FreqtradeBot.reupdate_enter_order_fees')
    create_mock_trades(fee, is_short=False)
    trades = Trade.get_trades().all()

    # Trade 0 has only a open buy order, no closed order
    freqtrade.handle_insufficient_funds(trades[0])
    assert mock_rlo.call_count == 0
    assert mock_bof.call_count == 1

    mock_rlo.reset_mock()
    mock_bof.reset_mock()

    # Trade 1 has closed buy and sell orders
    freqtrade.handle_insufficient_funds(trades[1])
    assert mock_rlo.call_count == 1
    assert mock_bof.call_count == 0

    mock_rlo.reset_mock()
    mock_bof.reset_mock()

    # Trade 2 has closed buy and sell orders
    freqtrade.handle_insufficient_funds(trades[2])
    assert mock_rlo.call_count == 1
    assert mock_bof.call_count == 0

    mock_rlo.reset_mock()
    mock_bof.reset_mock()

    # Trade 3 has an opne buy order
    freqtrade.handle_insufficient_funds(trades[3])
    assert mock_rlo.call_count == 0
    assert mock_bof.call_count == 1


@ pytest.mark.usefixtures("init_persistence")
@ pytest.mark.parametrize("is_short", [False, True])
def test_refind_lost_order(mocker, default_conf_usdt, fee, caplog, is_short):
    caplog.set_level(logging.DEBUG)
    freqtrade = get_patched_freqtradebot(mocker, default_conf_usdt)
    mock_uts = mocker.patch('freqtrade.freqtradebot.FreqtradeBot.update_trade_state')

    mock_fo = mocker.patch('freqtrade.exchange.Exchange.fetch_order_or_stoploss_order',
                           return_value={'status': 'open'})

    def reset_open_orders(trade):
        trade.open_order_id = None
        trade.stoploss_order_id = None
        trade.is_short = is_short

    create_mock_trades(fee, is_short=is_short)
    trades = Trade.get_trades().all()

    caplog.clear()

    # No open order
    trade = trades[0]
    reset_open_orders(trade)
    assert trade.open_order_id is None
    assert trade.stoploss_order_id is None

    freqtrade.refind_lost_order(trade)
    order = mock_order_1(is_short=is_short)
    assert log_has_re(r"Order Order(.*order_id=" + order['id'] + ".*) is no longer open.", caplog)
    assert mock_fo.call_count == 0
    assert mock_uts.call_count == 0
    # No change to orderid - as update_trade_state is mocked
    assert trade.open_order_id is None
    assert trade.stoploss_order_id is None

    caplog.clear()
    mock_fo.reset_mock()

    # Open buy order
    trade = trades[3]
    reset_open_orders(trade)
    assert trade.open_order_id is None
    assert trade.stoploss_order_id is None

    freqtrade.refind_lost_order(trade)
    order = mock_order_4(is_short=is_short)
    assert log_has_re(r"Trying to refind Order\(.*", caplog)
    assert mock_fo.call_count == 0
    assert mock_uts.call_count == 0
    # No change to orderid - as update_trade_state is mocked
    assert trade.open_order_id is None
    assert trade.stoploss_order_id is None

    caplog.clear()
    mock_fo.reset_mock()

    # Open stoploss order
    trade = trades[4]
    reset_open_orders(trade)
    assert trade.open_order_id is None
    assert trade.stoploss_order_id is None

    freqtrade.refind_lost_order(trade)
    order = mock_order_5_stoploss(is_short=is_short)
    assert log_has_re(r"Trying to refind Order\(.*", caplog)
    assert mock_fo.call_count == 1
    assert mock_uts.call_count == 1
    # stoploss_order_id is "refound" and added to the trade
    assert trade.open_order_id is None
    assert trade.stoploss_order_id is not None

    caplog.clear()
    mock_fo.reset_mock()
    mock_uts.reset_mock()

    # Open sell order
    trade = trades[5]
    reset_open_orders(trade)
    assert trade.open_order_id is None
    assert trade.stoploss_order_id is None

    freqtrade.refind_lost_order(trade)
    order = mock_order_6_sell(is_short=is_short)
    assert log_has_re(r"Trying to refind Order\(.*", caplog)
    assert mock_fo.call_count == 1
    assert mock_uts.call_count == 1
    # sell-orderid is "refound" and added to the trade
    assert trade.open_order_id == order['id']
    assert trade.stoploss_order_id is None

    caplog.clear()

    # Test error case
    mock_fo = mocker.patch('freqtrade.exchange.Exchange.fetch_order_or_stoploss_order',
                           side_effect=ExchangeError())
    order = mock_order_5_stoploss(is_short=is_short)

    freqtrade.refind_lost_order(trades[4])
    assert log_has(f"Error updating {order['id']}.", caplog)


def test_get_valid_price(mocker, default_conf_usdt) -> None:
    patch_RPCManager(mocker)
    patch_exchange(mocker)
    freqtrade = FreqtradeBot(default_conf_usdt)
    freqtrade.config['custom_price_max_distance_ratio'] = 0.02

    custom_price_string = "10"
    custom_price_badstring = "10abc"
    custom_price_float = 10.0
    custom_price_int = 10

    custom_price_over_max_alwd = 11.0
    custom_price_under_min_alwd = 9.0
    proposed_price = 10.1

    valid_price_from_string = freqtrade.get_valid_price(custom_price_string, proposed_price)
    valid_price_from_badstring = freqtrade.get_valid_price(custom_price_badstring, proposed_price)
    valid_price_from_int = freqtrade.get_valid_price(custom_price_int, proposed_price)
    valid_price_from_float = freqtrade.get_valid_price(custom_price_float, proposed_price)

    valid_price_at_max_alwd = freqtrade.get_valid_price(custom_price_over_max_alwd, proposed_price)
    valid_price_at_min_alwd = freqtrade.get_valid_price(custom_price_under_min_alwd, proposed_price)

    assert isinstance(valid_price_from_string, float)
    assert isinstance(valid_price_from_badstring, float)
    assert isinstance(valid_price_from_int, float)
    assert isinstance(valid_price_from_float, float)

    assert valid_price_from_string == custom_price_float
    assert valid_price_from_badstring == proposed_price
    assert valid_price_from_int == custom_price_int
    assert valid_price_from_float == custom_price_float

    assert valid_price_at_max_alwd < custom_price_over_max_alwd
    assert valid_price_at_max_alwd > proposed_price

    assert valid_price_at_min_alwd > custom_price_under_min_alwd
    assert valid_price_at_min_alwd < proposed_price


def test_leverage_prep():
    # TODO-lev
    return<|MERGE_RESOLUTION|>--- conflicted
+++ resolved
@@ -469,12 +469,8 @@
     )
     default_conf_usdt['stake_amount'] = 10
     freqtrade = FreqtradeBot(default_conf_usdt)
-<<<<<<< HEAD
     # patch_get_signal(freqtrade, enter_long=False)
     patch_get_signal(freqtrade, enter_long=False, exit_long=False)
-=======
-    patch_get_signal(freqtrade, enter_long=False)
->>>>>>> dcb9ce95
 
     Trade.query = MagicMock()
     Trade.query.filter = MagicMock()
@@ -573,11 +569,7 @@
     assert trade.amount == 30.0
 
     assert log_has(
-<<<<<<< HEAD
-        'Long signal found: about create a new trade for ETH/USDT with stake_amount: 10.0 ...',
-=======
-        'Buy signal found: about create a new trade for ETH/USDT with stake_amount: 60.0 ...',
->>>>>>> dcb9ce95
+        'Long signal found: about create a new trade for ETH/USDT with stake_amount: 60.0 ...',
         caplog
     )
 
@@ -1237,13 +1229,8 @@
 
 @pytest.mark.parametrize("is_short", [False, True])
 @pytest.mark.usefixtures("init_persistence")
-<<<<<<< HEAD
 def test_handle_stoploss_on_exchange_trailing(mocker, default_conf_usdt, fee, is_short,
                                               limit_order) -> None:
-=======
-def test_handle_stoploss_on_exchange_trailing(mocker, default_conf_usdt, fee,
-                                              limit_buy_order_usdt, limit_sell_order_usdt) -> None:
->>>>>>> dcb9ce95
     # TODO-lev: test for short
     # When trailing stoploss is set
     enter_order = limit_order[enter_side(is_short)]
@@ -1347,11 +1334,7 @@
         pair='ETH/USDT',
         order_types=freqtrade.strategy.order_types,
         stop_price=4.4 * 0.95,
-<<<<<<< HEAD
         side=exit_side(is_short),
-=======
-        side="sell",
->>>>>>> dcb9ce95
         leverage=1.0
     )
 
@@ -1371,12 +1354,8 @@
 def test_handle_stoploss_on_exchange_trailing_error(
     mocker, default_conf_usdt, fee, caplog, limit_order, is_short
 ) -> None:
-<<<<<<< HEAD
     enter_order = limit_order[enter_side(is_short)]
     exit_order = limit_order[exit_side(is_short)]
-=======
-    # TODO-lev: test for short
->>>>>>> dcb9ce95
     # When trailing stoploss is set
     stoploss = MagicMock(return_value={'id': 13434334})
     patch_exchange(mocker)
@@ -1436,7 +1415,7 @@
                  side_effect=InvalidOrderException())
     mocker.patch('freqtrade.exchange.Binance.fetch_stoploss_order',
                  return_value=stoploss_order_hanging)
-    freqtrade.handle_trailing_stoploss_on_exchange(trade, stoploss_order_hanging, side="sell")
+    freqtrade.handle_trailing_stoploss_on_exchange(trade, stoploss_order_hanging)
     assert log_has_re(r"Could not cancel stoploss order abcd for pair ETH/USDT.*", caplog)
 
     # Still try to create order
@@ -1446,7 +1425,7 @@
     caplog.clear()
     cancel_mock = mocker.patch("freqtrade.exchange.Binance.cancel_stoploss_order", MagicMock())
     mocker.patch("freqtrade.exchange.Binance.stoploss", side_effect=ExchangeError())
-    freqtrade.handle_trailing_stoploss_on_exchange(trade, stoploss_order_hanging, side="sell")
+    freqtrade.handle_trailing_stoploss_on_exchange(trade, stoploss_order_hanging)
     assert cancel_mock.call_count == 1
     assert log_has_re(r"Could not create trailing stoploss order for pair ETH/USDT\..*", caplog)
 
@@ -1558,11 +1537,7 @@
         pair='ETH/USDT',
         order_types=freqtrade.strategy.order_types,
         stop_price=4.4 * 0.96,
-<<<<<<< HEAD
         side=exit_side(is_short),
-=======
-        side="sell",
->>>>>>> dcb9ce95
         leverage=1.0
     )
 
@@ -1578,7 +1553,6 @@
     assert freqtrade.handle_trade(trade) is True
 
 
-<<<<<<< HEAD
 @pytest.mark.parametrize("is_short", [False, True])
 def test_tsl_on_exchange_compatible_with_edge(mocker, edge_conf, fee, caplog, is_short,
                                               limit_order) -> None:
@@ -1586,11 +1560,6 @@
     enter_order = limit_order[enter_side(is_short)]
     exit_order = limit_order[exit_side(is_short)]
 
-=======
-def test_tsl_on_exchange_compatible_with_edge(
-        mocker, edge_conf, fee, limit_buy_order_usdt, limit_sell_order_usdt) -> None:
-    # TODO-lev: test for short
->>>>>>> dcb9ce95
     # When trailing stoploss is set
     stoploss = MagicMock(return_value={'id': 13434334})
     patch_RPCManager(mocker)
@@ -1700,11 +1669,7 @@
         pair='NEO/BTC',
         order_types=freqtrade.strategy.order_types,
         stop_price=4.4 * 0.99,
-<<<<<<< HEAD
         side=exit_side(is_short),
-=======
-        side="sell",
->>>>>>> dcb9ce95
         leverage=1.0
     )
 
@@ -2102,11 +2067,8 @@
     #      we might just want to check if we are in a sell condition without
     #      executing
     # if ROI is reached we must sell
-<<<<<<< HEAD
     # TODO-lev: Change the next line for shorts
     caplog.clear()
-=======
->>>>>>> dcb9ce95
     patch_get_signal(freqtrade, enter_long=False, exit_long=True)
     assert freqtrade.handle_trade(trade)
     assert log_has("ETH/USDT - Required profit reached. sell_type=SellType.ROI",
@@ -2142,17 +2104,11 @@
     trade = Trade.query.first()
     trade.is_open = True
 
-<<<<<<< HEAD
     # TODO-lev: patch for short
     patch_get_signal(freqtrade, enter_long=False, exit_long=False)
     assert not freqtrade.handle_trade(trade)
 
     # TODO-lev: patch for short
-=======
-    patch_get_signal(freqtrade, enter_long=False, exit_long=False)
-    assert not freqtrade.handle_trade(trade)
-
->>>>>>> dcb9ce95
     patch_get_signal(freqtrade, enter_long=False, exit_long=True)
     assert freqtrade.handle_trade(trade)
     assert log_has("ETH/USDT - Sell signal received. sell_type=SellType.SELL_SIGNAL",
@@ -2620,11 +2576,7 @@
     caplog.clear()
     freqtrade.check_handle_timedout()
     assert log_has_re(r"Cannot query order for Trade\(id=1, pair=ADA/USDT, amount=30.00000000, "
-<<<<<<< HEAD
-                      f"is_short=False, leverage=1.0, "
-=======
                       r"is_short=False, leverage=1.0, "
->>>>>>> dcb9ce95
                       r"open_rate=2.00000000, open_since="
                       f"{open_trade_usdt.open_date.strftime('%Y-%m-%d %H:%M:%S')}"
                       r"\) due to Traceback \(most recent call last\):\n*",
@@ -3391,11 +3343,7 @@
 
     trade = Trade.query.first()
     amnt = trade.amount
-<<<<<<< HEAD
     trade.update(limit_order[enter_side(is_short)])
-=======
-    trade.update(limit_buy_order_usdt)
->>>>>>> dcb9ce95
     patch_get_signal(freqtrade, enter_long=False, exit_long=True)
     mocker.patch('freqtrade.wallets.Wallets.get_free', MagicMock(return_value=trade.amount * 0.985))
 
