# pragma pylint: disable=missing-docstring, C0103
import logging
from datetime import datetime, timedelta, timezone
from math import isclose
from pathlib import Path
from types import FunctionType
from unittest.mock import MagicMock

import arrow
import pytest
from sqlalchemy import create_engine, inspect, text

from freqtrade import constants
from freqtrade.enums import TradingMode
from freqtrade.exceptions import DependencyException, OperationalException
from freqtrade.persistence import LocalTrade, Order, Trade, clean_dry_run_db, init_db
<<<<<<< HEAD
from tests.conftest import (create_mock_trades, create_mock_trades_with_leverage, get_sides,
                            log_has, log_has_re)


spot, margin, futures = TradingMode.SPOT, TradingMode.MARGIN, TradingMode.FUTURES
=======
from tests.conftest import create_mock_trades, create_mock_trades_usdt, log_has, log_has_re
>>>>>>> 5fb0f535


def test_init_create_session(default_conf):
    # Check if init create a session
    init_db(default_conf['db_url'], default_conf['dry_run'])
    assert hasattr(Trade, '_session')
    assert 'scoped_session' in type(Trade._session).__name__


def test_init_custom_db_url(default_conf, tmpdir):
    # Update path to a value other than default, but still in-memory
    filename = f"{tmpdir}/freqtrade2_test.sqlite"
    assert not Path(filename).is_file()

    default_conf.update({'db_url': f'sqlite:///{filename}'})

    init_db(default_conf['db_url'], default_conf['dry_run'])
    assert Path(filename).is_file()


def test_init_invalid_db_url(default_conf):
    # Update path to a value other than default, but still in-memory
    default_conf.update({'db_url': 'unknown:///some.url'})
    with pytest.raises(OperationalException, match=r'.*no valid database URL*'):
        init_db(default_conf['db_url'], default_conf['dry_run'])


def test_init_prod_db(default_conf, mocker):
    default_conf.update({'dry_run': False})
    default_conf.update({'db_url': constants.DEFAULT_DB_PROD_URL})

    create_engine_mock = mocker.patch('freqtrade.persistence.models.create_engine', MagicMock())

    init_db(default_conf['db_url'], default_conf['dry_run'])
    assert create_engine_mock.call_count == 1
    assert create_engine_mock.mock_calls[0][1][0] == 'sqlite:///tradesv3.sqlite'


def test_init_dryrun_db(default_conf, tmpdir):
    filename = f"{tmpdir}/freqtrade2_prod.sqlite"
    assert not Path(filename).is_file()
    default_conf.update({
        'dry_run': True,
        'db_url': f'sqlite:///{filename}'
    })

    init_db(default_conf['db_url'], default_conf['dry_run'])
    assert Path(filename).is_file()


@pytest.mark.parametrize('is_short', [False, True])
@pytest.mark.usefixtures("init_persistence")
def test_enter_exit_side(fee, is_short):
    enter_side, exit_side = get_sides(is_short)
    trade = Trade(
        id=2,
        pair='ADA/USDT',
        stake_amount=0.001,
        open_rate=0.01,
        amount=5,
        is_open=True,
        open_date=arrow.utcnow().datetime,
        fee_open=fee.return_value,
        fee_close=fee.return_value,
        exchange='binance',
        is_short=is_short,
        leverage=2.0,
        trading_mode=margin
    )
    assert trade.enter_side == enter_side
    assert trade.exit_side == exit_side


@pytest.mark.usefixtures("init_persistence")
def test_set_stop_loss_isolated_liq(fee):
    trade = Trade(
        id=2,
        pair='ADA/USDT',
        stake_amount=60.0,
        open_rate=2.0,
        amount=30.0,
        is_open=True,
        open_date=arrow.utcnow().datetime,
        fee_open=fee.return_value,
        fee_close=fee.return_value,
        exchange='binance',
        is_short=False,
        leverage=2.0,
        trading_mode=margin
    )
    trade.set_isolated_liq(0.09)
    assert trade.isolated_liq == 0.09
    assert trade.stop_loss == 0.09
    assert trade.initial_stop_loss == 0.09

    trade._set_stop_loss(0.1, (1.0/9.0))
    assert trade.isolated_liq == 0.09
    assert trade.stop_loss == 0.1
    assert trade.initial_stop_loss == 0.09

    trade.set_isolated_liq(0.08)
    assert trade.isolated_liq == 0.08
    assert trade.stop_loss == 0.1
    assert trade.initial_stop_loss == 0.09

    trade.set_isolated_liq(0.11)
    assert trade.isolated_liq == 0.11
    assert trade.stop_loss == 0.11
    assert trade.initial_stop_loss == 0.09

    trade._set_stop_loss(0.1, 0)
    assert trade.isolated_liq == 0.11
    assert trade.stop_loss == 0.11
    assert trade.initial_stop_loss == 0.09

    trade.stop_loss = None
    trade.isolated_liq = None
    trade.initial_stop_loss = None

    trade._set_stop_loss(0.07, 0)
    assert trade.isolated_liq is None
    assert trade.stop_loss == 0.07
    assert trade.initial_stop_loss == 0.07

    trade.is_short = True
    trade.recalc_open_trade_value()
    trade.stop_loss = None
    trade.initial_stop_loss = None

    trade.set_isolated_liq(isolated_liq=0.09)
    assert trade.isolated_liq == 0.09
    assert trade.stop_loss == 0.09
    assert trade.initial_stop_loss == 0.09

    trade._set_stop_loss(0.08, (1.0/9.0))
    assert trade.isolated_liq == 0.09
    assert trade.stop_loss == 0.08
    assert trade.initial_stop_loss == 0.09

    trade.set_isolated_liq(isolated_liq=0.1)
    assert trade.isolated_liq == 0.1
    assert trade.stop_loss == 0.08
    assert trade.initial_stop_loss == 0.09

    trade.set_isolated_liq(isolated_liq=0.07)
    assert trade.isolated_liq == 0.07
    assert trade.stop_loss == 0.07
    assert trade.initial_stop_loss == 0.09

    trade._set_stop_loss(0.1, (1.0/8.0))
    assert trade.isolated_liq == 0.07
    assert trade.stop_loss == 0.07
    assert trade.initial_stop_loss == 0.09


@pytest.mark.parametrize('exchange,is_short,lev,minutes,rate,interest,trading_mode', [
    ("binance", False, 3, 10, 0.0005, round(0.0008333333333333334, 8), margin),
    ("binance", True, 3, 10, 0.0005, 0.000625, margin),
    ("binance", False, 3, 295, 0.0005, round(0.004166666666666667, 8), margin),
    ("binance", True, 3, 295, 0.0005, round(0.0031249999999999997, 8), margin),
    ("binance", False, 3, 295, 0.00025, round(0.0020833333333333333, 8), margin),
    ("binance", True, 3, 295, 0.00025, round(0.0015624999999999999, 8), margin),
    ("binance", False, 5, 295, 0.0005, 0.005, margin),
    ("binance", True, 5, 295, 0.0005, round(0.0031249999999999997, 8), margin),
    ("binance", False, 1, 295, 0.0005, 0.0, spot),
    ("binance", True, 1, 295, 0.0005, 0.003125, margin),

    ("binance", False, 3, 10, 0.0005, 0.0, futures),
    ("binance", True, 3, 295, 0.0005, 0.0, futures),
    ("binance", False, 5, 295, 0.0005, 0.0, futures),
    ("binance", True, 5, 295, 0.0005, 0.0, futures),
    ("binance", False, 1, 295, 0.0005, 0.0, futures),
    ("binance", True, 1, 295, 0.0005, 0.0, futures),

    ("kraken", False, 3, 10, 0.0005, 0.040, margin),
    ("kraken", True, 3, 10, 0.0005, 0.030, margin),
    ("kraken", False, 3, 295, 0.0005, 0.06, margin),
    ("kraken", True, 3, 295, 0.0005, 0.045, margin),
    ("kraken", False, 3, 295, 0.00025, 0.03, margin),
    ("kraken", True, 3, 295, 0.00025, 0.0225, margin),
    ("kraken", False, 5, 295, 0.0005, round(0.07200000000000001, 8), margin),
    ("kraken", True, 5, 295, 0.0005, 0.045, margin),
    ("kraken", False, 1, 295, 0.0005, 0.0, spot),
    ("kraken", True, 1, 295, 0.0005, 0.045, margin),

])
@pytest.mark.usefixtures("init_persistence")
def test_interest(market_buy_order_usdt, fee, exchange, is_short, lev, minutes, rate, interest,
                  trading_mode):
    """
        10min, 5hr limit trade on Binance/Kraken at 3x,5x leverage
        fee: 0.25 % quote
        interest_rate: 0.05 % per 4 hrs
        open_rate: 2.00 quote
        close_rate: 2.20 quote
        amount: = 30.0 crypto
        stake_amount
            3x, -3x: 20.0  quote
            5x, -5x: 12.0  quote
        borrowed
          10min
             3x: 40 quote
            -3x: 30 crypto
             5x: 48 quote
            -5x: 30 crypto
             1x: 0
            -1x: 30 crypto
        hours: 1/6 (10 minutes)
        time-periods:
            10min
                kraken: (1 + 1) 4hr_periods = 2 4hr_periods
                binance: 1/24 24hr_periods
            4.95hr
                kraken: ceil(1 + 4.95/4) 4hr_periods = 3 4hr_periods
                binance: ceil(4.95)/24 24hr_periods = 5/24 24hr_periods
        interest: borrowed * interest_rate * time-periods
          10min
            binance     3x: 40 * 0.0005 * 1/24 = 0.0008333333333333334 quote
            kraken      3x: 40 * 0.0005 * 2    = 0.040 quote
            binace     -3x: 30 * 0.0005 * 1/24 = 0.000625 crypto
            kraken     -3x: 30 * 0.0005 * 2    = 0.030 crypto
          5hr
            binance     3x: 40 * 0.0005 * 5/24 = 0.004166666666666667 quote
            kraken      3x: 40 * 0.0005 * 3    = 0.06 quote
            binace     -3x: 30 * 0.0005 * 5/24 = 0.0031249999999999997 crypto
            kraken     -3x: 30 * 0.0005 * 3    = 0.045 crypto
          0.00025 interest
            binance     3x: 40 * 0.00025 * 5/24 = 0.0020833333333333333 quote
            kraken      3x: 40 * 0.00025 * 3    = 0.03 quote
            binace     -3x: 30 * 0.00025 * 5/24 = 0.0015624999999999999 crypto
            kraken     -3x: 30 * 0.00025 * 3    = 0.0225 crypto
          5x leverage, 0.0005 interest, 5hr
            binance     5x: 48 * 0.0005 * 5/24 = 0.005 quote
            kraken      5x: 48 * 0.0005 * 3    = 0.07200000000000001 quote
            binace     -5x: 30 * 0.0005 * 5/24 = 0.0031249999999999997 crypto
            kraken     -5x: 30 * 0.0005 * 3    = 0.045 crypto
          1x leverage, 0.0005 interest, 5hr
            binance,kraken 1x: 0.0 quote
            binace        -1x: 30 * 0.0005 * 5/24 = 0.003125 crypto
            kraken        -1x: 30 * 0.0005 * 3    = 0.045 crypto
    """

    trade = Trade(
        pair='ADA/USDT',
        stake_amount=20.0,
        amount=30.0,
        open_rate=2.0,
        open_date=datetime.utcnow() - timedelta(minutes=minutes),
        fee_open=fee.return_value,
        fee_close=fee.return_value,
        exchange=exchange,
        leverage=lev,
        interest_rate=rate,
        is_short=is_short,
        trading_mode=trading_mode
    )

    assert round(float(trade.calculate_interest()), 8) == interest


@pytest.mark.parametrize('is_short,lev,borrowed,trading_mode', [
    (False, 1.0, 0.0, spot),
    (True, 1.0, 30.0, margin),
    (False, 3.0, 40.0, margin),
    (True, 3.0, 30.0, margin),
])
@pytest.mark.usefixtures("init_persistence")
def test_borrowed(limit_buy_order_usdt, limit_sell_order_usdt, fee,
                  caplog, is_short, lev, borrowed, trading_mode):
    """
        10 minute limit trade on Binance/Kraken at 1x, 3x leverage
        fee: 0.25% quote
        interest_rate: 0.05% per 4 hrs
        open_rate: 2.00 quote
        close_rate: 2.20 quote
        amount: = 30.0 crypto
        stake_amount
            1x,-1x: 60.0  quote
            3x,-3x: 20.0  quote
        borrowed
             1x:  0 quote
             3x: 40 quote
            -1x: 30 crypto
            -3x: 30 crypto
        hours: 1/6 (10 minutes)
        time-periods:
            kraken: (1 + 1) 4hr_periods = 2 4hr_periods
            binance: 1/24 24hr_periods
        interest: borrowed * interest_rate * time-periods
            1x            :  /
            binance     3x: 40 * 0.0005 * 1/24 = 0.0008333333333333334 quote
            kraken      3x: 40 * 0.0005 * 2 = 0.040 quote
            binace -1x,-3x: 30 * 0.0005 * 1/24 = 0.000625 crypto
            kraken -1x,-3x: 30 * 0.0005 * 2 = 0.030 crypto
        open_value: (amount * open_rate) ± (amount * open_rate * fee)
             1x, 3x: 30 * 2 + 30 * 2 * 0.0025 = 60.15 quote
            -1x,-3x: 30 * 2 - 30 * 2 * 0.0025 = 59.850 quote
        amount_closed:
            1x, 3x         : amount
            -1x, -3x       : amount + interest
            binance -1x,-3x: 30 + 0.000625 = 30.000625 crypto
            kraken  -1x,-3x: 30 + 0.03 = 30.03 crypto
        close_value:
             1x, 3x: (amount_closed * close_rate) - (amount_closed * close_rate * fee) - interest
            -1x,-3x: (amount_closed * close_rate) + (amount_closed * close_rate * fee)
            binance,kraken 1x: (30.00 * 2.20) - (30.00 * 2.20 * 0.0025)         = 65.835
            binance        3x: (30.00 * 2.20) - (30.00 * 2.20 * 0.0025) - 0.00083333 = 65.83416667
            kraken         3x: (30.00 * 2.20) - (30.00 * 2.20 * 0.0025) - 0.040 = 65.795
            binance   -1x,-3x: (30.000625 * 2.20) + (30.000625 * 2.20 * 0.0025) = 66.16637843750001
            kraken    -1x,-3x: (30.03 * 2.20) + (30.03 * 2.20 * 0.0025)         = 66.231165
        total_profit:
            1x, 3x : close_value - open_value
            -1x,-3x: open_value  - close_value
            binance,kraken 1x: 65.835 - 60.15             = 5.685
            binance        3x: 65.83416667 - 60.15        = 5.684166670000003
            kraken         3x: 65.795 - 60.15             = 5.645
            binance   -1x,-3x: 59.850 - 66.16637843750001 = -6.316378437500013
            kraken    -1x,-3x: 59.850 - 66.231165          = -6.381165
        total_profit_ratio:
            1x, 3x : ((close_value/open_value) - 1) * leverage
            -1x,-3x: (1 - (close_value/open_value)) * leverage
            binance  1x: ((65.835 / 60.15) - 1)  * 1 = 0.0945137157107232
            binance  3x: ((65.83416667 / 60.15) - 1)  * 3 = 0.2834995845386534
            kraken   1x: ((65.835 / 60.15) - 1)  * 1 = 0.0945137157107232
            kraken   3x: ((65.795 / 60.15) - 1)  * 3 = 0.2815461346633419
            binance -1x: (1-(66.1663784375 / 59.85)) * 1 = -0.1055368159983292
            binance -3x: (1-(66.1663784375 / 59.85)) * 3 = -0.3166104479949876
            kraken  -1x: (1-(66.2311650 / 59.85)) * 1    = -0.106619298245614
            kraken  -3x: (1-(66.2311650 / 59.85)) * 3    = -0.319857894736842
    """

    trade = Trade(
        id=2,
        pair='ADA/USDT',
        stake_amount=60.0,
        open_rate=2.0,
        amount=30.0,
        is_open=True,
        open_date=arrow.utcnow().datetime,
        fee_open=fee.return_value,
        fee_close=fee.return_value,
        exchange='binance',
        is_short=is_short,
        leverage=lev,
        trading_mode=trading_mode
    )
    assert trade.borrowed == borrowed


@pytest.mark.parametrize('is_short,open_rate,close_rate,lev,profit,trading_mode', [
    (False, 2.0, 2.2, 1.0, round(0.0945137157107232, 8), spot),
    (True, 2.2, 2.0, 3.0, round(0.2589996297562085, 8), margin),
])
@pytest.mark.usefixtures("init_persistence")
def test_update_limit_order(fee, caplog, limit_buy_order_usdt, limit_sell_order_usdt,
                            is_short, open_rate, close_rate, lev, profit, trading_mode):
    """
        10 minute limit trade on Binance/Kraken at 1x, 3x leverage
        fee: 0.25% quote
        interest_rate: 0.05% per 4 hrs
        open_rate: 2.00 quote
        close_rate: 2.20 quote
        amount: = 30.0 crypto
        stake_amount
            1x,-1x: 60.0  quote
            3x,-3x: 20.0  quote
        borrowed
             1x:  0 quote
             3x: 40 quote
            -1x: 30 crypto
            -3x: 30 crypto
        hours: 1/6 (10 minutes)
        time-periods:
            kraken: (1 + 1) 4hr_periods = 2 4hr_periods
            binance: 1/24 24hr_periods
        interest: borrowed * interest_rate * time-periods
            1x            :  /
            binance     3x: 40 * 0.0005 * 1/24 = 0.0008333333333333334 quote
            kraken      3x: 40 * 0.0005 * 2 = 0.040 quote
            binace -1x,-3x: 30 * 0.0005 * 1/24 = 0.000625 crypto
            kraken -1x,-3x: 30 * 0.0005 * 2 = 0.030 crypto
        open_value: (amount * open_rate) ± (amount * open_rate * fee)
             1x, 3x: 30 * 2 + 30 * 2 * 0.0025 = 60.15 quote
            -1x,-3x: 30 * 2 - 30 * 2 * 0.0025 = 59.850 quote
        amount_closed:
            1x, 3x         : amount
            -1x, -3x       : amount + interest
            binance -1x,-3x: 30 + 0.000625 = 30.000625 crypto
            kraken  -1x,-3x: 30 + 0.03 = 30.03 crypto
        close_value:
             1x, 3x: (amount_closed * close_rate) - (amount_closed * close_rate * fee) - interest
            -1x,-3x: (amount_closed * close_rate) + (amount_closed * close_rate * fee)
            binance,kraken 1x: (30.00 * 2.20) - (30.00 * 2.20 * 0.0025)         = 65.835
            binance        3x: (30.00 * 2.20) - (30.00 * 2.20 * 0.0025) - 0.00083333 = 65.83416667
            kraken         3x: (30.00 * 2.20) - (30.00 * 2.20 * 0.0025) - 0.040 = 65.795
            binance   -1x,-3x: (30.000625 * 2.20) + (30.000625 * 2.20 * 0.0025) = 66.16637843750001
            kraken    -1x,-3x: (30.03 * 2.20) + (30.03 * 2.20 * 0.0025)         = 66.231165
        total_profit:
            1x, 3x : close_value - open_value
            -1x,-3x: open_value  - close_value
            binance,kraken 1x: 65.835 - 60.15             = 5.685
            binance        3x: 65.83416667 - 60.15        = 5.684166670000003
            kraken         3x: 65.795 - 60.15             = 5.645
            binance   -1x,-3x: 59.850 - 66.16637843750001 = -6.316378437500013
            kraken    -1x,-3x: 59.850 - 66.231165          = -6.381165
        total_profit_ratio:
            1x, 3x : ((close_value/open_value) - 1) * leverage
            -1x,-3x: (1 - (close_value/open_value)) * leverage
            binance  1x: ((65.835 / 60.15) - 1)  * 1 = 0.0945137157107232
            binance  3x: ((65.83416667 / 60.15) - 1)  * 3 = 0.2834995845386534
            kraken   1x: ((65.835 / 60.15) - 1)  * 1 = 0.0945137157107232
            kraken   3x: ((65.795 / 60.15) - 1)  * 3 = 0.2815461346633419
            binance -1x: (1-(66.1663784375 / 59.85)) * 1 = -0.1055368159983292
            binance -3x: (1-(66.1663784375 / 59.85)) * 3 = -0.3166104479949876
            kraken  -1x: (1-(66.2311650 / 59.85)) * 1    = -0.106619298245614
            kraken  -3x: (1-(66.2311650 / 59.85)) * 3    = -0.319857894736842
        open_rate: 2.2, close_rate: 2.0, -3x, binance, short
            open_value: 30 * 2.2 - 30 * 2.2 * 0.0025 = 65.835 quote
            amount_closed: 30 + 0.000625 = 30.000625 crypto
            close_value: (30.000625 * 2.0) + (30.000625 * 2.0 * 0.0025) = 60.151253125
            total_profit: 65.835 - 60.151253125 = 5.683746874999997
            total_profit_ratio: (1-(60.151253125/65.835)) * 3 = 0.2589996297562085

    """

    enter_order = limit_sell_order_usdt if is_short else limit_buy_order_usdt
    exit_order = limit_buy_order_usdt if is_short else limit_sell_order_usdt
    enter_side, exit_side = get_sides(is_short)

    trade = Trade(
        id=2,
        pair='ADA/USDT',
        stake_amount=60.0,
        open_rate=open_rate,
        amount=30.0,
        is_open=True,
        open_date=arrow.utcnow().datetime,
        fee_open=fee.return_value,
        fee_close=fee.return_value,
        exchange='binance',
        is_short=is_short,
        interest_rate=0.0005,
        leverage=lev,
        trading_mode=trading_mode
    )
    assert trade.open_order_id is None
    assert trade.close_profit is None
    assert trade.close_date is None

    trade.open_order_id = 'something'
    trade.update(enter_order)
    assert trade.open_order_id is None
    assert trade.open_rate == open_rate
    assert trade.close_profit is None
    assert trade.close_date is None
    assert log_has_re(f"LIMIT_{enter_side.upper()} has been fulfilled for "
                      r"Trade\(id=2, pair=ADA/USDT, amount=30.00000000, "
                      f"is_short={is_short}, leverage={lev}, open_rate={open_rate}0000000, "
                      r"open_since=.*\).",
                      caplog)

    caplog.clear()
    trade.open_order_id = 'something'
    trade.update(exit_order)
    assert trade.open_order_id is None
    assert trade.close_rate == close_rate
    assert trade.close_profit == profit
    assert trade.close_date is not None
    assert log_has_re(f"LIMIT_{exit_side.upper()} has been fulfilled for "
                      r"Trade\(id=2, pair=ADA/USDT, amount=30.00000000, "
                      f"is_short={is_short}, leverage={lev}, open_rate={open_rate}0000000, "
                      r"open_since=.*\).",
                      caplog)
    caplog.clear()


@pytest.mark.usefixtures("init_persistence")
def test_update_market_order(market_buy_order_usdt, market_sell_order_usdt, fee, caplog):
    trade = Trade(
        id=1,
        pair='ADA/USDT',
        stake_amount=60.0,
        open_rate=2.0,
        amount=30.0,
        is_open=True,
        fee_open=fee.return_value,
        fee_close=fee.return_value,
        open_date=arrow.utcnow().datetime,
        exchange='binance',
        trading_mode=margin
    )

    trade.open_order_id = 'something'
    trade.update(market_buy_order_usdt)
    assert trade.open_order_id is None
    assert trade.open_rate == 2.0
    assert trade.close_profit is None
    assert trade.close_date is None
    assert log_has_re(r"MARKET_BUY has been fulfilled for Trade\(id=1, "
                      r"pair=ADA/USDT, amount=30.00000000, is_short=False, leverage=1.0, "
                      r"open_rate=2.00000000, open_since=.*\).",
                      caplog)

    caplog.clear()
    trade.is_open = True
    trade.open_order_id = 'something'
    trade.update(market_sell_order_usdt)
    assert trade.open_order_id is None
    assert trade.close_rate == 2.2
    assert trade.close_profit == round(0.0945137157107232, 8)
    assert trade.close_date is not None
    assert log_has_re(r"MARKET_SELL has been fulfilled for Trade\(id=1, "
                      r"pair=ADA/USDT, amount=30.00000000, is_short=False, leverage=1.0, "
                      r"open_rate=2.00000000, open_since=.*\).",
                      caplog)


@pytest.mark.parametrize(
    'exchange,is_short,lev,open_value,close_value,profit,profit_ratio,trading_mode,funding_fees', [
        ("binance", False, 1, 60.15, 65.835, 5.685, 0.0945137157107232, spot, 0.0),
        ("binance", True, 1, 59.850, 66.1663784375, -6.3163784375, -0.105536815998329, margin, 0.0),
        ("binance", False, 3, 60.15, 65.83416667, 5.68416667, 0.2834995845386534, margin, 0.0),
        ("binance", True, 3, 59.85, 66.1663784375, -6.3163784375, -0.3166104479949876, margin, 0.0),

        ("kraken", False, 1, 60.15, 65.835, 5.685, 0.0945137157107232, spot, 0.0),
        ("kraken", True, 1, 59.850, 66.231165, -6.381165, -0.106619298245614, margin, 0.0),
        ("kraken", False, 3, 60.15, 65.795, 5.645, 0.2815461346633419, margin, 0.0),
        ("kraken", True, 3, 59.850, 66.231165, -6.381165000000003, -0.319857894736842, margin, 0.0),

        ("binance", False, 1, 60.15, 66.835,  6.685, 0.11113881961762262, futures, 1.0),
        ("binance", True, 1, 59.85,  67.165, -7.315, -0.12222222222222223, futures, -1.0),
        ("binance", False, 3, 60.15, 64.835,  4.685, 0.23366583541147135, futures, -1.0),
        ("binance", True, 3, 59.85,  65.165, -5.315, -0.26641604010025066, futures, 1.0),
    ])
@pytest.mark.usefixtures("init_persistence")
def test_calc_open_close_trade_price(
    limit_buy_order_usdt, limit_sell_order_usdt, fee, exchange, is_short, lev,
    open_value, close_value, profit, profit_ratio, trading_mode, funding_fees
):
    trade: Trade = Trade(
        pair='ADA/USDT',
        stake_amount=60.0,
        open_rate=2.0,
        amount=30.0,
        open_date=datetime.now(tz=timezone.utc) - timedelta(minutes=10),
        interest_rate=0.0005,
        fee_open=fee.return_value,
        fee_close=fee.return_value,
        exchange=exchange,
        is_short=is_short,
        leverage=lev,
        trading_mode=trading_mode,
        funding_fees=funding_fees
    )

    trade.open_order_id = f'something-{is_short}-{lev}-{exchange}'

    trade.update(limit_buy_order_usdt)
    trade.update(limit_sell_order_usdt)
    trade.open_rate = 2.0
    trade.close_rate = 2.2
    trade.recalc_open_trade_value()
    assert isclose(trade._calc_open_trade_value(), open_value)
    assert isclose(trade.calc_close_trade_value(), close_value)
    assert isclose(trade.calc_profit(), round(profit, 8))
    assert isclose(trade.calc_profit_ratio(), round(profit_ratio, 8))


@pytest.mark.usefixtures("init_persistence")
def test_trade_close(limit_buy_order_usdt, limit_sell_order_usdt, fee):
    trade = Trade(
        pair='ADA/USDT',
        stake_amount=60.0,
        open_rate=2.0,
        amount=30.0,
        is_open=True,
        fee_open=fee.return_value,
        fee_close=fee.return_value,
        open_date=datetime.now(tz=timezone.utc) - timedelta(minutes=10),
        interest_rate=0.0005,
        exchange='binance',
        trading_mode=margin
    )
    assert trade.close_profit is None
    assert trade.close_date is None
    assert trade.is_open is True
    trade.close(2.2)
    assert trade.is_open is False
    assert trade.close_profit == round(0.0945137157107232, 8)
    assert trade.close_date is not None

    new_date = arrow.Arrow(2020, 2, 2, 15, 6, 1).datetime,
    assert trade.close_date != new_date
    # Close should NOT update close_date if the trade has been closed already
    assert trade.is_open is False
    trade.close_date = new_date
    trade.close(2.2)
    assert trade.close_date == new_date


@pytest.mark.usefixtures("init_persistence")
def test_calc_close_trade_price_exception(limit_buy_order_usdt, fee):
    trade = Trade(
        pair='ADA/USDT',
        stake_amount=60.0,
        open_rate=2.0,
        amount=30.0,
        fee_open=fee.return_value,
        fee_close=fee.return_value,
        exchange='binance',
        trading_mode=margin
    )

    trade.open_order_id = 'something'
    trade.update(limit_buy_order_usdt)
    assert trade.calc_close_trade_value() == 0.0


@pytest.mark.usefixtures("init_persistence")
def test_update_open_order(limit_buy_order_usdt):
    trade = Trade(
        pair='ADA/USDT',
        stake_amount=60.0,
        open_rate=2.0,
        amount=30.0,
        fee_open=0.1,
        fee_close=0.1,
        exchange='binance',
        trading_mode=margin
    )

    assert trade.open_order_id is None
    assert trade.close_profit is None
    assert trade.close_date is None

    limit_buy_order_usdt['status'] = 'open'
    trade.update(limit_buy_order_usdt)

    assert trade.open_order_id is None
    assert trade.close_profit is None
    assert trade.close_date is None


@pytest.mark.usefixtures("init_persistence")
def test_update_invalid_order(limit_buy_order_usdt):
    trade = Trade(
        pair='ADA/USDT',
        stake_amount=60.0,
        amount=30.0,
        open_rate=2.0,
        fee_open=0.1,
        fee_close=0.1,
        exchange='binance',
        trading_mode=margin
    )
    limit_buy_order_usdt['type'] = 'invalid'
    with pytest.raises(ValueError, match=r'Unknown order type'):
        trade.update(limit_buy_order_usdt)


@pytest.mark.parametrize('exchange', ['binance', 'kraken'])
@pytest.mark.parametrize('trading_mode', [spot, margin, futures])
@pytest.mark.parametrize('lev', [1, 3])
@pytest.mark.parametrize('is_short,fee_rate,result', [
    (False, 0.003, 60.18),
    (False, 0.0025, 60.15),
    (False, 0.003, 60.18),
    (False, 0.0025, 60.15),
    (True, 0.003, 59.82),
    (True, 0.0025, 59.85),
    (True, 0.003, 59.82),
    (True, 0.0025, 59.85)
])
@pytest.mark.usefixtures("init_persistence")
def test_calc_open_trade_value(
    limit_buy_order_usdt,
    exchange,
    lev,
    is_short,
    fee_rate,
    result,
    trading_mode
):
    # 10 minute limit trade on Binance/Kraken at 1x, 3x leverage
    # fee: 0.25 %, 0.3% quote
    # open_rate: 2.00 quote
    # amount: = 30.0 crypto
    # stake_amount
    #     1x, -1x: 60.0  quote
    #     3x, -3x: 20.0  quote
    # open_value: (amount * open_rate) ± (amount * open_rate * fee)
    # 0.25% fee
    #      1x, 3x: 30 * 2 + 30 * 2 * 0.0025 = 60.15 quote
    #     -1x,-3x: 30 * 2 - 30 * 2 * 0.0025 = 59.85 quote
    # 0.3% fee
    #      1x, 3x: 30 * 2 + 30 * 2 * 0.003  = 60.18 quote
    #     -1x,-3x: 30 * 2 - 30 * 2 * 0.003  = 59.82 quote
    trade = Trade(
        pair='ADA/USDT',
        stake_amount=60.0,
        amount=30.0,
        open_rate=2.0,
        open_date=datetime.now(tz=timezone.utc) - timedelta(minutes=10),
        fee_open=fee_rate,
        fee_close=fee_rate,
        exchange=exchange,
        leverage=lev,
        is_short=is_short,
        trading_mode=trading_mode
    )
    trade.open_order_id = 'open_trade'

    # Get the open rate price with the standard fee rate
    assert trade._calc_open_trade_value() == result


@pytest.mark.parametrize(
    'exchange,is_short,lev,open_rate,close_rate,fee_rate,result,trading_mode,funding_fees', [
        ('binance', False, 1, 2.0, 2.5, 0.0025, 74.8125, spot, 0),
        ('binance', False, 1, 2.0, 2.5, 0.003, 74.775, spot, 0),
        ('binance', False, 1, 2.0, 2.2, 0.005, 65.67, margin, 0),
        ('binance', False, 3, 2.0, 2.5, 0.0025, 74.81166667, margin, 0),
        ('binance', False, 3, 2.0, 2.5, 0.003, 74.77416667, margin, 0),
        ('binance', True, 3, 2.2, 2.5, 0.0025, 75.18906641, margin, 0),
        ('binance', True, 3, 2.2, 2.5, 0.003, 75.22656719, margin, 0),
        ('binance', True, 1, 2.2, 2.5, 0.0025, 75.18906641, margin, 0),
        ('binance', True, 1, 2.2, 2.5, 0.003, 75.22656719, margin, 0),

        # Kraken
        ('kraken', False, 3, 2.0, 2.5, 0.0025, 74.7725, margin, 0),
        ('kraken', False, 3, 2.0, 2.5, 0.003, 74.735, margin, 0),
        ('kraken', True, 3, 2.2, 2.5, 0.0025, 75.2626875, margin, 0),
        ('kraken', True, 3, 2.2, 2.5, 0.003, 75.300225, margin, 0),
        ('kraken', True, 1, 2.2, 2.5, 0.0025, 75.2626875, margin, 0),
        ('kraken', True, 1, 2.2, 2.5, 0.003, 75.300225, margin, 0),

        ('binance', False, 1, 2.0, 2.5, 0.0025, 75.8125, futures, 1),
        ('binance', False, 3, 2.0, 2.5, 0.0025, 73.8125, futures, -1),
        ('binance', True, 3, 2.0, 2.5, 0.0025,  74.1875, futures, 1),
        ('binance', True, 1, 2.0, 2.5, 0.0025,  76.1875, futures, -1),

    ])
@pytest.mark.usefixtures("init_persistence")
def test_calc_close_trade_price(
    limit_buy_order_usdt, limit_sell_order_usdt, open_rate, exchange, is_short,
    lev, close_rate, fee_rate, result, trading_mode, funding_fees
):
    trade = Trade(
        pair='ADA/USDT',
        stake_amount=60.0,
        amount=30.0,
        open_rate=open_rate,
        open_date=datetime.now(tz=timezone.utc) - timedelta(minutes=10),
        fee_open=fee_rate,
        fee_close=fee_rate,
        exchange=exchange,
        interest_rate=0.0005,
        is_short=is_short,
        leverage=lev,
        trading_mode=trading_mode,
        funding_fees=funding_fees
    )
    trade.open_order_id = 'close_trade'
    assert round(trade.calc_close_trade_value(rate=close_rate, fee=fee_rate), 8) == result


@pytest.mark.parametrize(
    'exchange,is_short,lev,close_rate,fee_close,profit,profit_ratio,trading_mode,funding_fees', [
        ('binance', False, 1, 2.1, 0.0025, 2.6925, 0.04476309226932673, spot, 0),
        ('binance', False, 3, 2.1, 0.0025, 2.69166667, 0.13424771421446402, margin, 0),
        ('binance', True, 1, 2.1, 0.0025, -3.308815781249997, -0.05528514254385963, margin, 0),
        ('binance', True, 3, 2.1, 0.0025, -3.308815781249997, -0.1658554276315789, margin, 0),

        ('binance', False, 1, 1.9, 0.0025, -3.2925, -0.05473815461346632, margin, 0),
        ('binance', False, 3, 1.9, 0.0025, -3.29333333, -0.16425602643391513, margin, 0),
        ('binance', True, 1, 1.9, 0.0025, 2.7063095312499996, 0.045218204365079395, margin, 0),
        ('binance', True, 3, 1.9, 0.0025, 2.7063095312499996, 0.13565461309523819, margin, 0),

        ('binance', False, 1, 2.2, 0.0025, 5.685, 0.0945137157107232, margin, 0),
        ('binance', False, 3, 2.2, 0.0025, 5.68416667, 0.2834995845386534, margin, 0),
        ('binance', True, 1, 2.2, 0.0025, -6.316378437499999, -0.1055368159983292, margin, 0),
        ('binance', True, 3, 2.2, 0.0025, -6.316378437499999, -0.3166104479949876, margin, 0),

        # # Kraken
        ('kraken', False, 1, 2.1, 0.0025, 2.6925, 0.04476309226932673, spot, 0),
        ('kraken', False, 3, 2.1, 0.0025, 2.6525, 0.13229426433915248, margin, 0),
        ('kraken', True, 1, 2.1, 0.0025, -3.3706575, -0.05631842105263152, margin, 0),
        ('kraken', True, 3, 2.1, 0.0025, -3.3706575, -0.16895526315789455, margin, 0),

        ('kraken', False, 1, 1.9, 0.0025, -3.2925, -0.05473815461346632, margin, 0),
        ('kraken', False, 3, 1.9, 0.0025, -3.3325, -0.16620947630922667, margin, 0),
        ('kraken', True, 1, 1.9, 0.0025, 2.6503575, 0.04428333333333334, margin, 0),
        ('kraken', True, 3, 1.9, 0.0025, 2.6503575, 0.13285000000000002, margin, 0),

        ('kraken', False, 1, 2.2, 0.0025, 5.685, 0.0945137157107232, margin, 0),
        ('kraken', False, 3, 2.2, 0.0025, 5.645, 0.2815461346633419, margin, 0),
        ('kraken', True, 1, 2.2, 0.0025, -6.381165, -0.106619298245614, margin, 0),
        ('kraken', True, 3, 2.2, 0.0025, -6.381165, -0.319857894736842, margin, 0),

        ('binance', False, 1, 2.1, 0.003, 2.6610000000000014, 0.04423940149625927, spot, 0),
        ('binance', False, 1, 1.9, 0.003, -3.320999999999998, -0.05521197007481293, spot, 0),
        ('binance', False, 1, 2.2, 0.003, 5.652000000000008, 0.09396508728179565, spot, 0),

        # # FUTURES, funding_fee=1
        ('binance', False, 1, 2.1, 0.0025, 3.6925, 0.06138819617622615, futures, 1),
        ('binance', False, 3, 2.1, 0.0025, 3.6925, 0.18416458852867845, futures, 1),
        ('binance', True, 1, 2.1, 0.0025, -2.3074999999999974, -0.038554720133667564, futures, 1),
        ('binance', True, 3, 2.1, 0.0025, -2.3074999999999974, -0.11566416040100269, futures, 1),

        ('binance', False, 1, 1.9, 0.0025, -2.2925, -0.0381130507065669, futures, 1),
        ('binance', False, 3, 1.9, 0.0025, -2.2925, -0.1143391521197007, futures, 1),
        ('binance', True, 1, 1.9, 0.0025, 3.707500000000003, 0.06194653299916464, futures, 1),
        ('binance', True, 3, 1.9, 0.0025, 3.707500000000003, 0.18583959899749392, futures, 1),

        ('binance', False, 1, 2.2, 0.0025, 6.685, 0.11113881961762262, futures, 1),
        ('binance', False, 3, 2.2, 0.0025, 6.685, 0.33341645885286786, futures, 1),
        ('binance', True, 1, 2.2, 0.0025, -5.315000000000005, -0.08880534670008355, futures, 1),
        ('binance', True, 3, 2.2, 0.0025, -5.315000000000005, -0.26641604010025066, futures, 1),

        # FUTURES, funding_fee=-1
        ('binance', False, 1, 2.1, 0.0025, 1.6925000000000026, 0.028137988362427313, futures, -1),
        ('binance', False, 3, 2.1, 0.0025, 1.6925000000000026, 0.08441396508728194, futures, -1),
        ('binance', True, 1, 2.1, 0.0025, -4.307499999999997, -0.07197159565580624, futures, -1),
        ('binance', True, 3, 2.1, 0.0025, -4.307499999999997, -0.21591478696741873, futures, -1),

        ('binance', False, 1, 1.9, 0.0025, -4.292499999999997, -0.07136325852036574, futures, -1),
        ('binance', False, 3, 1.9, 0.0025, -4.292499999999997, -0.2140897755610972, futures, -1),
        ('binance', True, 1, 1.9, 0.0025, 1.7075000000000031, 0.02852965747702596, futures, -1),
        ('binance', True, 3, 1.9, 0.0025, 1.7075000000000031, 0.08558897243107788, futures, -1),

        ('binance', False, 1, 2.2, 0.0025, 4.684999999999995, 0.07788861180382378, futures, -1),
        ('binance', False, 3, 2.2, 0.0025, 4.684999999999995, 0.23366583541147135, futures, -1),
        ('binance', True, 1, 2.2, 0.0025, -7.315000000000005, -0.12222222222222223, futures, -1),
        ('binance', True, 3, 2.2, 0.0025, -7.315000000000005, -0.3666666666666667, futures, -1),
    ])
@pytest.mark.usefixtures("init_persistence")
def test_calc_profit(
    limit_buy_order_usdt,
    limit_sell_order_usdt,
    fee,
    exchange,
    is_short,
    lev,
    close_rate,
    fee_close,
    profit,
    profit_ratio,
    trading_mode,
    funding_fees
):
    """
        10 minute limit trade on Binance/Kraken at 1x, 3x leverage
        arguments:
            fee:
                0.25% quote
                0.30% quote
            interest_rate: 0.05% per 4 hrs
            open_rate: 2.0 quote
            close_rate:
                1.9 quote
                2.1 quote
                2.2 quote
            amount: = 30.0 crypto
            stake_amount
                1x,-1x: 60.0  quote
                3x,-3x: 20.0  quote
            hours: 1/6 (10 minutes)
            funding_fees: 1
        borrowed
             1x:  0 quote
             3x: 40 quote
            -1x: 30 crypto
            -3x: 30 crypto
        time-periods:
            kraken: (1 + 1) 4hr_periods = 2 4hr_periods
            binance: 1/24 24hr_periods
        interest: borrowed * interest_rate * time-periods
            1x            :  /
            binance     3x: 40 * 0.0005 * 1/24 = 0.0008333333333333334 quote
            kraken      3x: 40 * 0.0005 * 2    = 0.040 quote
            binace -1x,-3x: 30 * 0.0005 * 1/24 = 0.000625 crypto
            kraken -1x,-3x: 30 * 0.0005 * 2    = 0.030 crypto
        open_value: (amount * open_rate) ± (amount * open_rate * fee)
          0.0025 fee
             1x, 3x: 30 * 2 + 30 * 2 * 0.0025 = 60.15 quote
            -1x,-3x: 30 * 2 - 30 * 2 * 0.0025 = 59.85 quote
          0.003 fee: Is only applied to close rate in this test
        amount_closed:
            1x, 3x                         = amount
            -1x, -3x                       = amount + interest
            binance -1x,-3x: 30 + 0.000625 = 30.000625 crypto
            kraken  -1x,-3x: 30 + 0.03     = 30.03 crypto
        close_value:
            equations:
                1x, 3x: (amount_closed * close_rate) - (amount_closed * close_rate * fee) - interest
                -1x,-3x: (amount_closed * close_rate) + (amount_closed * close_rate * fee)
            2.1 quote
                bin,krak  1x: (30.00 * 2.1) - (30.00 * 2.1 * 0.0025)                = 62.8425
                bin       3x: (30.00 * 2.1) - (30.00 * 2.1 * 0.0025) - 0.0008333333 = 62.8416666667
                krak      3x: (30.00 * 2.1) - (30.00 * 2.1 * 0.0025) - 0.040        = 62.8025
                bin  -1x,-3x: (30.000625 * 2.1) + (30.000625 * 2.1 * 0.0025)        = 63.15881578125
                krak -1x,-3x: (30.03 * 2.1) + (30.03 * 2.1 * 0.0025)                = 63.2206575
            1.9 quote
                bin,krak  1x: (30.00 * 1.9) - (30.00 * 1.9 * 0.0025)                = 56.8575
                bin       3x: (30.00 * 1.9) - (30.00 * 1.9 * 0.0025) - 0.0008333333 = 56.85666667
                krak      3x: (30.00 * 1.9) - (30.00 * 1.9 * 0.0025) - 0.040        = 56.8175
                bin  -1x,-3x: (30.000625 * 1.9) + (30.000625 * 1.9 * 0.0025)        = 57.14369046875
                krak -1x,-3x: (30.03 * 1.9) + (30.03 * 1.9 * 0.0025)                = 57.1996425
            2.2 quote
                bin,krak  1x: (30.00 * 2.20) - (30.00 * 2.20 * 0.0025)              = 65.835
                bin       3x: (30.00 * 2.20) - (30.00 * 2.20 * 0.0025) - 0.00083333 = 65.83416667
                krak      3x: (30.00 * 2.20) - (30.00 * 2.20 * 0.0025) - 0.040      = 65.795
                bin  -1x,-3x: (30.000625 * 2.20) + (30.000625 * 2.20 * 0.0025)      = 66.1663784375
                krak -1x,-3x: (30.03 * 2.20) + (30.03 * 2.20 * 0.0025)              = 66.231165
        total_profit:
            equations:
                1x, 3x : close_value - open_value
                -1x,-3x: open_value - close_value
            2.1 quote
                binance,kraken 1x: 62.8425     - 60.15          = 2.6925
                binance        3x: 62.84166667 - 60.15          = 2.69166667
                kraken         3x: 62.8025     - 60.15          = 2.6525
                binance   -1x,-3x: 59.850      - 63.15881578125 = -3.308815781249997
                kraken    -1x,-3x: 59.850      - 63.2206575     = -3.3706575
            1.9 quote
                binance,kraken 1x: 56.8575     - 60.15          = -3.2925
                binance        3x: 56.85666667 - 60.15          = -3.29333333
                kraken         3x: 56.8175     - 60.15          = -3.3325
                binance   -1x,-3x: 59.850      - 57.14369046875 = 2.7063095312499996
                kraken    -1x,-3x: 59.850      - 57.1996425     = 2.6503575
            2.2 quote
                binance,kraken 1x: 65.835      - 60.15          = 5.685
                binance        3x: 65.83416667 - 60.15          = 5.68416667
                kraken         3x: 65.795      - 60.15          = 5.645
                binance   -1x,-3x: 59.850      - 66.1663784375  = -6.316378437499999
                kraken    -1x,-3x: 59.850      - 66.231165      = -6.381165
        total_profit_ratio:
            equations:
                1x, 3x : ((close_value/open_value) - 1) * leverage
                -1x,-3x: (1 - (close_value/open_value)) * leverage
            2.1 quote
                binance,kraken 1x: (62.8425 / 60.15) - 1             = 0.04476309226932673
                binance        3x: ((62.84166667 / 60.15) - 1)*3     = 0.13424771421446402
                kraken         3x: ((62.8025 / 60.15) - 1)*3         = 0.13229426433915248
                binance       -1x: 1 - (63.15881578125 / 59.850)     = -0.05528514254385963
                binance       -3x: (1 - (63.15881578125 / 59.850))*3 = -0.1658554276315789
                kraken        -1x: 1 - (63.2206575 / 59.850)         = -0.05631842105263152
                kraken        -3x: (1 - (63.2206575 / 59.850))*3     = -0.16895526315789455
            1.9 quote
                binance,kraken 1x: (56.8575 / 60.15) - 1             = -0.05473815461346632
                binance        3x: ((56.85666667 / 60.15) - 1)*3     = -0.16425602643391513
                kraken         3x: ((56.8175 / 60.15) - 1)*3         = -0.16620947630922667
                binance       -1x: 1 - (57.14369046875 / 59.850)     = 0.045218204365079395
                binance       -3x: (1 - (57.14369046875 / 59.850))*3 = 0.13565461309523819
                kraken        -1x: 1 - (57.1996425 / 59.850)         = 0.04428333333333334
                kraken        -3x: (1 - (57.1996425 / 59.850))*3     = 0.13285000000000002
            2.2 quote
                binance,kraken 1x: (65.835 / 60.15) - 1             = 0.0945137157107232
                binance        3x: ((65.83416667 / 60.15) - 1)*3     = 0.2834995845386534
                kraken         3x: ((65.795 / 60.15) - 1)*3         = 0.2815461346633419
                binance       -1x: 1 - (66.1663784375 / 59.850)     = -0.1055368159983292
                binance       -3x: (1 - (66.1663784375 / 59.850))*3 = -0.3166104479949876
                kraken        -1x: 1 - (66.231165 / 59.850)         = -0.106619298245614
                kraken        -3x: (1 - (66.231165 / 59.850))*3     = -0.319857894736842
        fee: 0.003, 1x
            close_value:
                2.1 quote: (30.00 * 2.1) - (30.00 * 2.1 * 0.003) = 62.811
                1.9 quote: (30.00 * 1.9) - (30.00 * 1.9 * 0.003) = 56.829
                2.2 quote: (30.00 * 2.2) - (30.00 * 2.2 * 0.003) = 65.802
            total_profit
                fee: 0.003, 1x
                    2.1 quote: 62.811 - 60.15 = 2.6610000000000014
                    1.9 quote: 56.829 - 60.15 = -3.320999999999998
                    2.2 quote: 65.802 - 60.15 = 5.652000000000008
            total_profit_ratio
                fee: 0.003, 1x
                    2.1 quote: (62.811 / 60.15) - 1 = 0.04423940149625927
                    1.9 quote: (56.829 / 60.15) - 1 = -0.05521197007481293
                    2.2 quote: (65.802 / 60.15) - 1 = 0.09396508728179565
        futures (live):
            funding_fee: 1
                close_value:
                    equations:
                        1x,3x: (amount * close_rate) - (amount * close_rate * fee) + funding_fees
                        -1x,-3x: (amount * close_rate) + (amount * close_rate * fee) - funding_fees
                    2.1 quote
                        1x,3x: (30.00 * 2.1) - (30.00 * 2.1 * 0.0025) + 1   = 63.8425
                        -1x,-3x: (30.00 * 2.1) + (30.00 * 2.1 * 0.0025) - 1   = 62.1575
                    1.9 quote
                        1x,3x: (30.00 * 1.9) - (30.00 * 1.9 * 0.0025) + 1   = 57.8575
                        -1x,-3x: (30.00 * 1.9) + (30.00 * 1.9 * 0.0025) - 1   = 56.1425
                    2.2 quote:
                        1x,3x: (30.00 * 2.20) - (30.00 * 2.20 * 0.0025) + 1 = 66.835
                        -1x,-3x: (30.00 * 2.20) + (30.00 * 2.20 * 0.0025) - 1 = 65.165
                total_profit:
                    2.1 quote
                        1x,3x:   63.8425     - 60.15          = 3.6925
                        -1x,-3x: 59.850      - 62.1575        = -2.3074999999999974
                    1.9 quote
                        1x,3x:   57.8575     - 60.15          = -2.2925
                        -1x,-3x: 59.850      - 56.1425        = 3.707500000000003
                    2.2 quote:
                        1x,3x:   66.835      - 60.15          = 6.685
                        -1x,-3x: 59.850      - 65.165         = -5.315000000000005
                total_profit_ratio:
                    2.1 quote
                        1x: (63.8425 / 60.15) - 1             = 0.06138819617622615
                        3x: ((63.8425 / 60.15) - 1)*3         = 0.18416458852867845
                        -1x: 1 - (62.1575 / 59.850)           = -0.038554720133667564
                        -3x: (1 - (62.1575 / 59.850))*3       = -0.11566416040100269
                    1.9 quote
                        1x: (57.8575 / 60.15) - 1             = -0.0381130507065669
                        3x: ((57.8575 / 60.15) - 1)*3         = -0.1143391521197007
                        -1x: 1 - (56.1425 / 59.850)           = 0.06194653299916464
                        -3x: (1 - (56.1425 / 59.850))*3       = 0.18583959899749392
                    2.2 quote
                        1x: (66.835 / 60.15) - 1             = 0.11113881961762262
                        3x: ((66.835 / 60.15) - 1)*3         = 0.33341645885286786
                        -1x: 1 - (65.165 / 59.850)           = -0.08880534670008355
                        -3x: (1 - (65.165 / 59.850))*3       = -0.26641604010025066
            funding_fee: -1
                close_value:
                    equations:
                        (amount * close_rate) - (amount * close_rate * fee) + funding_fees
                        (amount * close_rate) - (amount * close_rate * fee) - funding_fees
                    2.1 quote
                        1x,3x:  (30.00 * 2.1) - (30.00 * 2.1 * 0.0025) + (-1)   = 61.8425
                        -1x,-3x: (30.00 * 2.1) + (30.00 * 2.1 * 0.0025) - (-1)   = 64.1575
                    1.9 quote
                        1x,3x:  (30.00 * 1.9) - (30.00 * 1.9 * 0.0025) + (-1)   = 55.8575
                        -1x,-3x: (30.00 * 1.9) + (30.00 * 1.9 * 0.0025) - (-1)   = 58.1425
                    2.2 quote:
                        1x,3x:  (30.00 * 2.20) - (30.00 * 2.20 * 0.0025) + (-1) = 64.835
                        -1x,-3x: (30.00 * 2.20) + (30.00 * 2.20 * 0.0025) - (-1) = 67.165
                total_profit:
                    2.1 quote
                        1x,3x:   61.8425     - 60.15          = 1.6925000000000026
                        -1x,-3x: 59.850      - 64.1575        = -4.307499999999997
                    1.9 quote
                        1x,3x:   55.8575     - 60.15          = -4.292499999999997
                        -1x,-3x: 59.850      - 58.1425        = 1.7075000000000031
                    2.2 quote:
                        1x,3x:   64.835      - 60.15          = 4.684999999999995
                        -1x,-3x: 59.850      - 67.165         = -7.315000000000005
                total_profit_ratio:
                    2.1 quote
                        1x: (61.8425 / 60.15) - 1             = 0.028137988362427313
                        3x: ((61.8425 / 60.15) - 1)*3         = 0.08441396508728194
                        -1x: 1 - (64.1575 / 59.850)           = -0.07197159565580624
                        -3x: (1 - (64.1575 / 59.850))*3       = -0.21591478696741873
                    1.9 quote
                        1x: (55.8575 / 60.15) - 1             = -0.07136325852036574
                        3x: ((55.8575 / 60.15) - 1)*3         = -0.2140897755610972
                        -1x: 1 - (58.1425 / 59.850)           = 0.02852965747702596
                        -3x: (1 - (58.1425 / 59.850))*3       = 0.08558897243107788
                    2.2 quote
                        1x: (64.835 / 60.15) - 1              = 0.07788861180382378
                        3x: ((64.835 / 60.15) - 1)*3          = 0.23366583541147135
                        -1x: 1 - (67.165 / 59.850)            = -0.12222222222222223
                        -3x: (1 - (67.165 / 59.850))*3        = -0.3666666666666667
    """
    trade = Trade(
        pair='ADA/USDT',
        stake_amount=60.0,
        amount=30.0,
        open_rate=2.0,
        open_date=datetime.now(tz=timezone.utc) - timedelta(minutes=10),
        interest_rate=0.0005,
        exchange=exchange,
        is_short=is_short,
        leverage=lev,
        fee_open=0.0025,
        fee_close=fee_close,
        trading_mode=trading_mode,
        funding_fees=funding_fees
    )
    trade.open_order_id = 'something'

    assert trade.calc_profit(rate=close_rate) == round(profit, 8)
    assert trade.calc_profit_ratio(rate=close_rate) == round(profit_ratio, 8)


@pytest.mark.usefixtures("init_persistence")
def test_clean_dry_run_db(default_conf, fee):

    # Simulate dry_run entries
    trade = Trade(
        pair='ADA/USDT',
        stake_amount=0.001,
        amount=123.0,
        fee_open=fee.return_value,
        fee_close=fee.return_value,
        open_rate=0.123,
        exchange='binance',
        open_order_id='dry_run_buy_12345'
    )
    Trade.query.session.add(trade)

    trade = Trade(
        pair='ETC/BTC',
        stake_amount=0.001,
        amount=123.0,
        fee_open=fee.return_value,
        fee_close=fee.return_value,
        open_rate=0.123,
        exchange='binance',
        open_order_id='dry_run_sell_12345'
    )
    Trade.query.session.add(trade)

    # Simulate prod entry
    trade = Trade(
        pair='ETC/BTC',
        stake_amount=0.001,
        amount=123.0,
        fee_open=fee.return_value,
        fee_close=fee.return_value,
        open_rate=0.123,
        exchange='binance',
        open_order_id='prod_buy_12345'
    )
    Trade.query.session.add(trade)

    # We have 3 entries: 2 dry_run, 1 prod
    assert len(Trade.query.filter(Trade.open_order_id.isnot(None)).all()) == 3

    clean_dry_run_db()

    # We have now only the prod
    assert len(Trade.query.filter(Trade.open_order_id.isnot(None)).all()) == 1


def test_migrate_new(mocker, default_conf, fee, caplog):
    """
    Test Database migration (starting with new pairformat)
    """
    caplog.set_level(logging.DEBUG)
    amount = 103.223
    # Always create all columns apart from the last!
    create_table_old = """CREATE TABLE IF NOT EXISTS "trades" (
                                id INTEGER NOT NULL,
                                exchange VARCHAR NOT NULL,
                                pair VARCHAR NOT NULL,
                                is_open BOOLEAN NOT NULL,
                                fee FLOAT NOT NULL,
                                open_rate FLOAT,
                                close_rate FLOAT,
                                close_profit FLOAT,
                                stake_amount FLOAT NOT NULL,
                                amount FLOAT,
                                open_date DATETIME NOT NULL,
                                close_date DATETIME,
                                open_order_id VARCHAR,
                                stop_loss FLOAT,
                                initial_stop_loss FLOAT,
                                max_rate FLOAT,
                                sell_reason VARCHAR,
                                strategy VARCHAR,
                                ticker_interval INTEGER,
                                stoploss_order_id VARCHAR,
                                PRIMARY KEY (id),
                                CHECK (is_open IN (0, 1))
                                );"""
    insert_table_old = """INSERT INTO trades (exchange, pair, is_open, fee,
                          open_rate, stake_amount, amount, open_date,
                          stop_loss, initial_stop_loss, max_rate, ticker_interval,
                          open_order_id, stoploss_order_id)
                          VALUES ('binance', 'ETC/BTC', 1, {fee},
                          0.00258580, {stake}, {amount},
                          '2019-11-28 12:44:24.000000',
                          0.0, 0.0, 0.0, '5m',
                          'buy_order', 'stop_order_id222')
                          """.format(fee=fee.return_value,
                                     stake=default_conf.get("stake_amount"),
                                     amount=amount
                                     )
    engine = create_engine('sqlite://')
    mocker.patch('freqtrade.persistence.models.create_engine', lambda *args, **kwargs: engine)

    # Create table using the old format
    with engine.begin() as connection:
        connection.execute(text(create_table_old))
        connection.execute(text("create index ix_trades_is_open on trades(is_open)"))
        connection.execute(text("create index ix_trades_pair on trades(pair)"))
        connection.execute(text(insert_table_old))

        # fake previous backup
        connection.execute(text("create table trades_bak as select * from trades"))

        connection.execute(text("create table trades_bak1 as select * from trades"))
    # Run init to test migration
    init_db(default_conf['db_url'], default_conf['dry_run'])

    assert len(Trade.query.filter(Trade.id == 1).all()) == 1
    trade = Trade.query.filter(Trade.id == 1).first()
    assert trade.fee_open == fee.return_value
    assert trade.fee_close == fee.return_value
    assert trade.open_rate_requested is None
    assert trade.close_rate_requested is None
    assert trade.is_open == 1
    assert trade.amount == amount
    assert trade.amount_requested == amount
    assert trade.stake_amount == default_conf.get("stake_amount")
    assert trade.pair == "ETC/BTC"
    assert trade.exchange == "binance"
    assert trade.max_rate == 0.0
    assert trade.min_rate is None
    assert trade.stop_loss == 0.0
    assert trade.initial_stop_loss == 0.0
    assert trade.sell_reason is None
    assert trade.strategy is None
    assert trade.timeframe == '5m'
    assert trade.stoploss_order_id == 'stop_order_id222'
    assert trade.stoploss_last_update is None
    assert log_has("trying trades_bak1", caplog)
    assert log_has("trying trades_bak2", caplog)
    assert log_has("Running database migration for trades - backup: trades_bak2", caplog)
    assert trade.open_trade_value == trade._calc_open_trade_value()
    assert trade.close_profit_abs is None

    assert log_has("Moving open orders to Orders table.", caplog)
    orders = Order.query.all()
    assert len(orders) == 2
    assert orders[0].order_id == 'buy_order'
    assert orders[0].ft_order_side == 'buy'

    assert orders[1].order_id == 'stop_order_id222'
    assert orders[1].ft_order_side == 'stoploss'

    caplog.clear()
    # Drop latest column
    with engine.begin() as connection:
        connection.execute(text("alter table orders rename to orders_bak"))
    inspector = inspect(engine)

    with engine.begin() as connection:
        for index in inspector.get_indexes('orders_bak'):
            connection.execute(text(f"drop index {index['name']}"))
        # Recreate table
        connection.execute(text("""
            CREATE TABLE orders (
                id INTEGER NOT NULL,
                ft_trade_id INTEGER,
                ft_order_side VARCHAR NOT NULL,
                ft_pair VARCHAR NOT NULL,
                ft_is_open BOOLEAN NOT NULL,
                order_id VARCHAR NOT NULL,
                status VARCHAR,
                symbol VARCHAR,
                order_type VARCHAR,
                side VARCHAR,
                price FLOAT,
                amount FLOAT,
                filled FLOAT,
                remaining FLOAT,
                cost FLOAT,
                order_date DATETIME,
                order_filled_date DATETIME,
                order_update_date DATETIME,
                PRIMARY KEY (id),
                CONSTRAINT _order_pair_order_id UNIQUE (ft_pair, order_id),
                FOREIGN KEY(ft_trade_id) REFERENCES trades (id)
            )
            """))

        connection.execute(text("""
        insert into orders ( id, ft_trade_id, ft_order_side, ft_pair, ft_is_open, order_id, status,
            symbol, order_type, side, price, amount, filled, remaining, cost, order_date,
            order_filled_date, order_update_date)
            select id, ft_trade_id, ft_order_side, ft_pair, ft_is_open, order_id, status,
            symbol, order_type, side, price, amount, filled, remaining, cost, order_date,
            order_filled_date, order_update_date
            from orders_bak
        """))

    # Run init to test migration
    init_db(default_conf['db_url'], default_conf['dry_run'])

    assert log_has("trying orders_bak1", caplog)

    orders = Order.query.all()
    assert len(orders) == 2
    assert orders[0].order_id == 'buy_order'
    assert orders[0].ft_order_side == 'buy'

    assert orders[1].order_id == 'stop_order_id222'
    assert orders[1].ft_order_side == 'stoploss'


def test_migrate_mid_state(mocker, default_conf, fee, caplog):
    """
    Test Database migration (starting with new pairformat)
    """
    caplog.set_level(logging.DEBUG)
    amount = 103.223
    create_table_old = """CREATE TABLE IF NOT EXISTS "trades" (
                                id INTEGER NOT NULL,
                                exchange VARCHAR NOT NULL,
                                pair VARCHAR NOT NULL,
                                is_open BOOLEAN NOT NULL,
                                fee_open FLOAT NOT NULL,
                                fee_close FLOAT NOT NULL,
                                open_rate FLOAT,
                                close_rate FLOAT,
                                close_profit FLOAT,
                                stake_amount FLOAT NOT NULL,
                                amount FLOAT,
                                open_date DATETIME NOT NULL,
                                close_date DATETIME,
                                open_order_id VARCHAR,
                                PRIMARY KEY (id),
                                CHECK (is_open IN (0, 1))
                                );"""
    insert_table_old = """INSERT INTO trades (exchange, pair, is_open, fee_open, fee_close,
                          open_rate, stake_amount, amount, open_date)
                          VALUES ('binance', 'ETC/BTC', 1, {fee}, {fee},
                          0.00258580, {stake}, {amount},
                          '2019-11-28 12:44:24.000000')
                          """.format(fee=fee.return_value,
                                     stake=default_conf.get("stake_amount"),
                                     amount=amount
                                     )
    engine = create_engine('sqlite://')
    mocker.patch('freqtrade.persistence.models.create_engine', lambda *args, **kwargs: engine)

    # Create table using the old format
    with engine.begin() as connection:
        connection.execute(text(create_table_old))
        connection.execute(text(insert_table_old))

    # Run init to test migration
    init_db(default_conf['db_url'], default_conf['dry_run'])

    assert len(Trade.query.filter(Trade.id == 1).all()) == 1
    trade = Trade.query.filter(Trade.id == 1).first()
    assert trade.fee_open == fee.return_value
    assert trade.fee_close == fee.return_value
    assert trade.open_rate_requested is None
    assert trade.close_rate_requested is None
    assert trade.is_open == 1
    assert trade.amount == amount
    assert trade.stake_amount == default_conf.get("stake_amount")
    assert trade.pair == "ETC/BTC"
    assert trade.exchange == "binance"
    assert trade.max_rate == 0.0
    assert trade.stop_loss == 0.0
    assert trade.initial_stop_loss == 0.0
    assert trade.open_trade_value == trade._calc_open_trade_value()
    assert log_has("trying trades_bak0", caplog)
    assert log_has("Running database migration for trades - backup: trades_bak0", caplog)


def test_adjust_stop_loss(fee):
    trade = Trade(
        pair='ADA/USDT',
        stake_amount=30.0,
        amount=30,
        fee_open=fee.return_value,
        fee_close=fee.return_value,
        exchange='binance',
        open_rate=1,
        max_rate=1,
    )

    trade.adjust_stop_loss(trade.open_rate, 0.05, True)
    assert trade.stop_loss == 0.95
    assert trade.stop_loss_pct == -0.05
    assert trade.initial_stop_loss == 0.95
    assert trade.initial_stop_loss_pct == -0.05

    # Get percent of profit with a lower rate
    trade.adjust_stop_loss(0.96, 0.05)
    assert trade.stop_loss == 0.95
    assert trade.stop_loss_pct == -0.05
    assert trade.initial_stop_loss == 0.95
    assert trade.initial_stop_loss_pct == -0.05

    # Get percent of profit with a custom rate (Higher than open rate)
    trade.adjust_stop_loss(1.3, -0.1)
    assert round(trade.stop_loss, 8) == 1.17
    assert trade.stop_loss_pct == -0.1
    assert trade.initial_stop_loss == 0.95
    assert trade.initial_stop_loss_pct == -0.05

    # current rate lower again ... should not change
    trade.adjust_stop_loss(1.2, 0.1)
    assert round(trade.stop_loss, 8) == 1.17
    assert trade.initial_stop_loss == 0.95
    assert trade.initial_stop_loss_pct == -0.05

    # current rate higher... should raise stoploss
    trade.adjust_stop_loss(1.4, 0.1)
    assert round(trade.stop_loss, 8) == 1.26
    assert trade.initial_stop_loss == 0.95
    assert trade.initial_stop_loss_pct == -0.05

    #  Initial is true but stop_loss set - so doesn't do anything
    trade.adjust_stop_loss(1.7, 0.1, True)
    assert round(trade.stop_loss, 8) == 1.26
    assert trade.initial_stop_loss == 0.95
    assert trade.initial_stop_loss_pct == -0.05
    assert trade.stop_loss_pct == -0.1


def test_adjust_stop_loss_short(fee):
    trade = Trade(
        pair='ADA/USDT',
        stake_amount=0.001,
        amount=5,
        fee_open=fee.return_value,
        fee_close=fee.return_value,
        exchange='binance',
        open_rate=1,
        max_rate=1,
        is_short=True,
    )
    trade.adjust_stop_loss(trade.open_rate, 0.05, True)
    assert trade.stop_loss == 1.05
    assert trade.stop_loss_pct == 0.05
    assert trade.initial_stop_loss == 1.05
    assert trade.initial_stop_loss_pct == 0.05
    # Get percent of profit with a lower rate
    trade.adjust_stop_loss(1.04, 0.05)
    assert trade.stop_loss == 1.05
    assert trade.stop_loss_pct == 0.05
    assert trade.initial_stop_loss == 1.05
    assert trade.initial_stop_loss_pct == 0.05
    # Get percent of profit with a custom rate (Higher than open rate)
    trade.adjust_stop_loss(0.7, 0.1)
    # If the price goes down to 0.7, with a trailing stop of 0.1,
    # the new stoploss at 0.1 above 0.7 would be 0.7*0.1 higher
    assert round(trade.stop_loss, 8) == 0.77
    assert trade.stop_loss_pct == 0.1
    assert trade.initial_stop_loss == 1.05
    assert trade.initial_stop_loss_pct == 0.05
    # current rate lower again ... should not change
    trade.adjust_stop_loss(0.8, -0.1)
    assert round(trade.stop_loss, 8) == 0.77
    assert trade.initial_stop_loss == 1.05
    assert trade.initial_stop_loss_pct == 0.05
    # current rate higher... should raise stoploss
    trade.adjust_stop_loss(0.6, -0.1)
    assert round(trade.stop_loss, 8) == 0.66
    assert trade.initial_stop_loss == 1.05
    assert trade.initial_stop_loss_pct == 0.05
    #  Initial is true but stop_loss set - so doesn't do anything
    trade.adjust_stop_loss(0.3, -0.1, True)
    assert round(trade.stop_loss, 8) == 0.66
    assert trade.initial_stop_loss == 1.05
    assert trade.initial_stop_loss_pct == 0.05
    assert trade.stop_loss_pct == 0.1
    trade.set_isolated_liq(0.63)
    trade.adjust_stop_loss(0.59, -0.1)
    assert trade.stop_loss == 0.63
    assert trade.isolated_liq == 0.63


def test_adjust_min_max_rates(fee):
    trade = Trade(
        pair='ADA/USDT',
        stake_amount=30.0,
        amount=30.0,
        fee_open=fee.return_value,
        fee_close=fee.return_value,
        exchange='binance',
        open_rate=1,
    )

    trade.adjust_min_max_rates(trade.open_rate, trade.open_rate)
    assert trade.max_rate == 1
    assert trade.min_rate == 1

    # check min adjusted, max remained
    trade.adjust_min_max_rates(0.96, 0.96)
    assert trade.max_rate == 1
    assert trade.min_rate == 0.96

    # check max adjusted, min remains
    trade.adjust_min_max_rates(1.05, 1.05)
    assert trade.max_rate == 1.05
    assert trade.min_rate == 0.96

    # current rate "in the middle" - no adjustment
    trade.adjust_min_max_rates(1.03, 1.03)
    assert trade.max_rate == 1.05
    assert trade.min_rate == 0.96

    # current rate "in the middle" - no adjustment
    trade.adjust_min_max_rates(1.10, 0.91)
    assert trade.max_rate == 1.10
    assert trade.min_rate == 0.91


@pytest.mark.usefixtures("init_persistence")
@pytest.mark.parametrize('use_db', [True, False])
@pytest.mark.parametrize('is_short', [True, False])
def test_get_open(fee, is_short, use_db):
    Trade.use_db = use_db
    Trade.reset_trades()

    create_mock_trades(fee, is_short, use_db)
    assert len(Trade.get_open_trades()) == 4

    Trade.use_db = True


@pytest.mark.usefixtures("init_persistence")
@pytest.mark.parametrize('use_db', [True, False])
def test_get_open_lev(fee, use_db):
    Trade.use_db = use_db
    Trade.reset_trades()

    create_mock_trades_with_leverage(fee, use_db)
    assert len(Trade.get_open_trades()) == 5

    Trade.use_db = True


@pytest.mark.usefixtures("init_persistence")
def test_to_json(default_conf, fee):

    # Simulate dry_run entries
    trade = Trade(
        pair='ADA/USDT',
        stake_amount=0.001,
        amount=123.0,
        amount_requested=123.0,
        fee_open=fee.return_value,
        fee_close=fee.return_value,
        open_date=arrow.utcnow().shift(hours=-2).datetime,
        open_rate=0.123,
        exchange='binance',
        buy_tag=None,
        open_order_id='dry_run_buy_12345'
    )
    result = trade.to_json()
    assert isinstance(result, dict)

    assert result == {'trade_id': None,
                      'pair': 'ADA/USDT',
                      'is_open': None,
                      'open_date': trade.open_date.strftime("%Y-%m-%d %H:%M:%S"),
                      'open_timestamp': int(trade.open_date.timestamp() * 1000),
                      'open_order_id': 'dry_run_buy_12345',
                      'close_date': None,
                      'close_timestamp': None,
                      'open_rate': 0.123,
                      'open_rate_requested': None,
                      'open_trade_value': 15.1668225,
                      'fee_close': 0.0025,
                      'fee_close_cost': None,
                      'fee_close_currency': None,
                      'fee_open': 0.0025,
                      'fee_open_cost': None,
                      'fee_open_currency': None,
                      'close_rate': None,
                      'close_rate_requested': None,
                      'amount': 123.0,
                      'amount_requested': 123.0,
                      'stake_amount': 0.001,
                      'trade_duration': None,
                      'trade_duration_s': None,
                      'close_profit': None,
                      'close_profit_pct': None,
                      'close_profit_abs': None,
                      'profit_ratio': None,
                      'profit_pct': None,
                      'profit_abs': None,
                      'sell_reason': None,
                      'sell_order_status': None,
                      'stop_loss_abs': None,
                      'stop_loss_ratio': None,
                      'stop_loss_pct': None,
                      'stoploss_order_id': None,
                      'stoploss_last_update': None,
                      'stoploss_last_update_timestamp': None,
                      'initial_stop_loss_abs': None,
                      'initial_stop_loss_pct': None,
                      'initial_stop_loss_ratio': None,
                      'min_rate': None,
                      'max_rate': None,
                      'strategy': None,
                      'buy_tag': None,
                      'timeframe': None,
                      'exchange': 'binance',
                      'leverage': None,
                      'interest_rate': None,
                      'isolated_liq': None,
                      'is_short': None,
                      'trading_mode': None,
                      'funding_fees': None
                      }

    # Simulate dry_run entries
    trade = Trade(
        pair='XRP/BTC',
        stake_amount=0.001,
        amount=100.0,
        amount_requested=101.0,
        fee_open=fee.return_value,
        fee_close=fee.return_value,
        open_date=arrow.utcnow().shift(hours=-2).datetime,
        close_date=arrow.utcnow().shift(hours=-1).datetime,
        open_rate=0.123,
        close_rate=0.125,
        buy_tag='buys_signal_001',
        exchange='binance',
    )
    result = trade.to_json()
    assert isinstance(result, dict)

    assert result == {'trade_id': None,
                      'pair': 'XRP/BTC',
                      'open_date': trade.open_date.strftime("%Y-%m-%d %H:%M:%S"),
                      'open_timestamp': int(trade.open_date.timestamp() * 1000),
                      'close_date': trade.close_date.strftime("%Y-%m-%d %H:%M:%S"),
                      'close_timestamp': int(trade.close_date.timestamp() * 1000),
                      'open_rate': 0.123,
                      'close_rate': 0.125,
                      'amount': 100.0,
                      'amount_requested': 101.0,
                      'stake_amount': 0.001,
                      'trade_duration': 60,
                      'trade_duration_s': 3600,
                      'stop_loss_abs': None,
                      'stop_loss_pct': None,
                      'stop_loss_ratio': None,
                      'stoploss_order_id': None,
                      'stoploss_last_update': None,
                      'stoploss_last_update_timestamp': None,
                      'initial_stop_loss_abs': None,
                      'initial_stop_loss_pct': None,
                      'initial_stop_loss_ratio': None,
                      'close_profit': None,
                      'close_profit_pct': None,
                      'close_profit_abs': None,
                      'profit_ratio': None,
                      'profit_pct': None,
                      'profit_abs': None,
                      'close_rate_requested': None,
                      'fee_close': 0.0025,
                      'fee_close_cost': None,
                      'fee_close_currency': None,
                      'fee_open': 0.0025,
                      'fee_open_cost': None,
                      'fee_open_currency': None,
                      'is_open': None,
                      'max_rate': None,
                      'min_rate': None,
                      'open_order_id': None,
                      'open_rate_requested': None,
                      'open_trade_value': 12.33075,
                      'sell_reason': None,
                      'sell_order_status': None,
                      'strategy': None,
                      'buy_tag': 'buys_signal_001',
                      'timeframe': None,
                      'exchange': 'binance',
                      'leverage': None,
                      'interest_rate': None,
                      'isolated_liq': None,
                      'is_short': None,
                      'trading_mode': None,
                      'funding_fees': None
                      }


def test_stoploss_reinitialization(default_conf, fee):
    init_db(default_conf['db_url'])
    trade = Trade(
        pair='ADA/USDT',
        stake_amount=30.0,
        fee_open=fee.return_value,
        open_date=arrow.utcnow().shift(hours=-2).datetime,
        amount=30.0,
        fee_close=fee.return_value,
        exchange='binance',
        open_rate=1,
        max_rate=1,
    )

    trade.adjust_stop_loss(trade.open_rate, 0.05, True)
    assert trade.stop_loss == 0.95
    assert trade.stop_loss_pct == -0.05
    assert trade.initial_stop_loss == 0.95
    assert trade.initial_stop_loss_pct == -0.05
    Trade.query.session.add(trade)

    # Lower stoploss
    Trade.stoploss_reinitialization(0.06)

    trades = Trade.get_open_trades()
    assert len(trades) == 1
    trade_adj = trades[0]
    assert trade_adj.stop_loss == 0.94
    assert trade_adj.stop_loss_pct == -0.06
    assert trade_adj.initial_stop_loss == 0.94
    assert trade_adj.initial_stop_loss_pct == -0.06

    # Raise stoploss
    Trade.stoploss_reinitialization(0.04)

    trades = Trade.get_open_trades()
    assert len(trades) == 1
    trade_adj = trades[0]
    assert trade_adj.stop_loss == 0.96
    assert trade_adj.stop_loss_pct == -0.04
    assert trade_adj.initial_stop_loss == 0.96
    assert trade_adj.initial_stop_loss_pct == -0.04

    # Trailing stoploss (move stoplos up a bit)
    trade.adjust_stop_loss(1.02, 0.04)
    assert trade_adj.stop_loss == 0.9792
    assert trade_adj.initial_stop_loss == 0.96

    Trade.stoploss_reinitialization(0.04)

    trades = Trade.get_open_trades()
    assert len(trades) == 1
    trade_adj = trades[0]
    # Stoploss should not change in this case.
    assert trade_adj.stop_loss == 0.9792
    assert trade_adj.stop_loss_pct == -0.04
    assert trade_adj.initial_stop_loss == 0.96
    assert trade_adj.initial_stop_loss_pct == -0.04


def test_stoploss_reinitialization_short(default_conf, fee):
    init_db(default_conf['db_url'])
    trade = Trade(
        pair='ADA/USDT',
        stake_amount=0.001,
        fee_open=fee.return_value,
        open_date=arrow.utcnow().shift(hours=-2).datetime,
        amount=10,
        fee_close=fee.return_value,
        exchange='binance',
        open_rate=1,
        max_rate=1,
        is_short=True,
        leverage=3.0,
    )
    trade.adjust_stop_loss(trade.open_rate, -0.05, True)
    assert trade.stop_loss == 1.05
    assert trade.stop_loss_pct == 0.05
    assert trade.initial_stop_loss == 1.05
    assert trade.initial_stop_loss_pct == 0.05
    Trade.query.session.add(trade)
    # Lower stoploss
    Trade.stoploss_reinitialization(-0.06)
    trades = Trade.get_open_trades()
    assert len(trades) == 1
    trade_adj = trades[0]
    assert trade_adj.stop_loss == 1.06
    assert trade_adj.stop_loss_pct == 0.06
    assert trade_adj.initial_stop_loss == 1.06
    assert trade_adj.initial_stop_loss_pct == 0.06
    # Raise stoploss
    Trade.stoploss_reinitialization(-0.04)
    trades = Trade.get_open_trades()
    assert len(trades) == 1
    trade_adj = trades[0]
    assert trade_adj.stop_loss == 1.04
    assert trade_adj.stop_loss_pct == 0.04
    assert trade_adj.initial_stop_loss == 1.04
    assert trade_adj.initial_stop_loss_pct == 0.04
    # Trailing stoploss
    trade.adjust_stop_loss(0.98, -0.04)
    assert trade_adj.stop_loss == 1.0192
    assert trade_adj.initial_stop_loss == 1.04
    Trade.stoploss_reinitialization(-0.04)
    trades = Trade.get_open_trades()
    assert len(trades) == 1
    trade_adj = trades[0]
    # Stoploss should not change in this case.
    assert trade_adj.stop_loss == 1.0192
    assert trade_adj.stop_loss_pct == 0.04
    assert trade_adj.initial_stop_loss == 1.04
    assert trade_adj.initial_stop_loss_pct == 0.04
    # Stoploss can't go above liquidation price
    trade_adj.set_isolated_liq(1.0)
    trade.adjust_stop_loss(0.97, -0.04)
    assert trade_adj.stop_loss == 1.0
    assert trade_adj.stop_loss == 1.0


def test_update_fee(fee):
    trade = Trade(
        pair='ADA/USDT',
        stake_amount=30.0,
        fee_open=fee.return_value,
        open_date=arrow.utcnow().shift(hours=-2).datetime,
        amount=30.0,
        fee_close=fee.return_value,
        exchange='binance',
        open_rate=1,
        max_rate=1,
    )
    fee_cost = 0.15
    fee_currency = 'BTC'
    fee_rate = 0.0075
    assert trade.fee_open_currency is None
    assert not trade.fee_updated('buy')
    assert not trade.fee_updated('sell')

    trade.update_fee(fee_cost, fee_currency, fee_rate, 'buy')
    assert trade.fee_updated('buy')
    assert not trade.fee_updated('sell')
    assert trade.fee_open_currency == fee_currency
    assert trade.fee_open_cost == fee_cost
    assert trade.fee_open == fee_rate
    # Setting buy rate should "guess" close rate
    assert trade.fee_close == fee_rate
    assert trade.fee_close_currency is None
    assert trade.fee_close_cost is None

    fee_rate = 0.0076
    trade.update_fee(fee_cost, fee_currency, fee_rate, 'sell')
    assert trade.fee_updated('buy')
    assert trade.fee_updated('sell')
    assert trade.fee_close == 0.0076
    assert trade.fee_close_cost == fee_cost
    assert trade.fee_close == fee_rate


def test_fee_updated(fee):
    trade = Trade(
        pair='ADA/USDT',
        stake_amount=30.0,
        fee_open=fee.return_value,
        open_date=arrow.utcnow().shift(hours=-2).datetime,
        amount=30.0,
        fee_close=fee.return_value,
        exchange='binance',
        open_rate=1,
        max_rate=1,
    )

    assert trade.fee_open_currency is None
    assert not trade.fee_updated('buy')
    assert not trade.fee_updated('sell')
    assert not trade.fee_updated('asdf')

    trade.update_fee(0.15, 'BTC', 0.0075, 'buy')
    assert trade.fee_updated('buy')
    assert not trade.fee_updated('sell')
    assert trade.fee_open_currency is not None
    assert trade.fee_close_currency is None

    trade.update_fee(0.15, 'ABC', 0.0075, 'sell')
    assert trade.fee_updated('buy')
    assert trade.fee_updated('sell')
    assert not trade.fee_updated('asfd')


@pytest.mark.usefixtures("init_persistence")
@pytest.mark.parametrize('is_short', [True, False])
@pytest.mark.parametrize('use_db', [True, False])
def test_total_open_trades_stakes(fee, is_short, use_db):

    Trade.use_db = use_db
    Trade.reset_trades()
    res = Trade.total_open_trades_stakes()
    assert res == 0
    create_mock_trades(fee, is_short, use_db)
    res = Trade.total_open_trades_stakes()
    assert res == 0.004

    Trade.use_db = True


@pytest.mark.usefixtures("init_persistence")
# TODO-lev: @pytest.mark.parametrize('is_short', [True, False])
@pytest.mark.parametrize('use_db', [True, False])
def test_get_total_closed_profit(fee, use_db):

    Trade.use_db = use_db
    Trade.reset_trades()
    res = Trade.get_total_closed_profit()
    assert res == 0
    create_mock_trades(fee, False, use_db)
    res = Trade.get_total_closed_profit()
    assert res == 0.000739127

    Trade.use_db = True


@pytest.mark.usefixtures("init_persistence")
@pytest.mark.parametrize('is_short', [True, False])
@pytest.mark.parametrize('use_db', [True, False])
def test_get_trades_proxy(fee, use_db, is_short):
    Trade.use_db = use_db
    Trade.reset_trades()
    create_mock_trades(fee, is_short, use_db)
    trades = Trade.get_trades_proxy()
    assert len(trades) == 6

    assert isinstance(trades[0], Trade)

    trades = Trade.get_trades_proxy(is_open=True)
    assert len(trades) == 4
    assert trades[0].is_open
    trades = Trade.get_trades_proxy(is_open=False)

    assert len(trades) == 2
    assert not trades[0].is_open

    opendate = datetime.now(tz=timezone.utc) - timedelta(minutes=15)

    assert len(Trade.get_trades_proxy(open_date=opendate)) == 3

    Trade.use_db = True


def test_get_trades_backtest():
    Trade.use_db = False
    with pytest.raises(NotImplementedError, match=r"`Trade.get_trades\(\)` not .*"):
        Trade.get_trades([])
    Trade.use_db = True


@pytest.mark.usefixtures("init_persistence")
# @pytest.mark.parametrize('is_short', [True, False])
def test_get_overall_performance(fee):

    create_mock_trades(fee, False)
    res = Trade.get_overall_performance()

    assert len(res) == 2
    assert 'pair' in res[0]
    assert 'profit' in res[0]
    assert 'count' in res[0]


@pytest.mark.usefixtures("init_persistence")
# TODO-lev: @pytest.mark.parametrize('is_short', [True, False])
def test_get_best_pair(fee):

    res = Trade.get_best_pair()
    assert res is None

    create_mock_trades(fee, False)
    res = Trade.get_best_pair()
    assert len(res) == 2
    assert res[0] == 'XRP/BTC'
    assert res[1] == 0.01


@pytest.mark.usefixtures("init_persistence")
<<<<<<< HEAD
def test_get_best_pair_lev(fee):

    res = Trade.get_best_pair()
    assert res is None

    create_mock_trades_with_leverage(fee)
    res = Trade.get_best_pair()
    assert len(res) == 2
    assert res[0] == 'DOGE/BTC'
    assert res[1] == 0.1713156134055116
=======
def test_get_exit_order_count(fee):

    create_mock_trades_usdt(fee)
    trade = Trade.get_trades([Trade.pair == 'ETC/USDT']).first()
    assert trade.get_exit_order_count() == 1
>>>>>>> 5fb0f535


@pytest.mark.usefixtures("init_persistence")
def test_update_order_from_ccxt(caplog):
    # Most basic order return (only has orderid)
    o = Order.parse_from_ccxt_object({'id': '1234'}, 'ADA/USDT', 'buy')
    assert isinstance(o, Order)
    assert o.ft_pair == 'ADA/USDT'
    assert o.ft_order_side == 'buy'
    assert o.order_id == '1234'
    assert o.ft_is_open
    ccxt_order = {
        'id': '1234',
        'side': 'buy',
        'symbol': 'ADA/USDT',
        'type': 'limit',
        'price': 1234.5,
        'amount':  20.0,
        'filled': 9,
        'remaining': 11,
        'status': 'open',
        'timestamp': 1599394315123
    }
    o = Order.parse_from_ccxt_object(ccxt_order, 'ADA/USDT', 'buy')
    assert isinstance(o, Order)
    assert o.ft_pair == 'ADA/USDT'
    assert o.ft_order_side == 'buy'
    assert o.order_id == '1234'
    assert o.order_type == 'limit'
    assert o.price == 1234.5
    assert o.filled == 9
    assert o.remaining == 11
    assert o.order_date is not None
    assert o.ft_is_open
    assert o.order_filled_date is None

    # Order is unfilled, "filled" not set
    # https://github.com/freqtrade/freqtrade/issues/5404
    ccxt_order.update({'filled': None, 'remaining': 20.0, 'status': 'canceled'})
    o.update_from_ccxt_object(ccxt_order)

    # Order has been closed
    ccxt_order.update({'filled': 20.0, 'remaining': 0.0, 'status': 'closed'})
    o.update_from_ccxt_object(ccxt_order)

    assert o.filled == 20.0
    assert o.remaining == 0.0
    assert not o.ft_is_open
    assert o.order_filled_date is not None

    ccxt_order.update({'id': 'somethingelse'})
    with pytest.raises(DependencyException, match=r"Order-id's don't match"):
        o.update_from_ccxt_object(ccxt_order)

    message = "aaaa is not a valid response object."
    assert not log_has(message, caplog)
    Order.update_orders([o], 'aaaa')
    assert log_has(message, caplog)

    # Call regular update - shouldn't fail.
    Order.update_orders([o], {'id': '1234'})


@pytest.mark.usefixtures("init_persistence")
@pytest.mark.parametrize('is_short', [True, False])
def test_select_order(fee, is_short):
    create_mock_trades(fee, is_short)

    trades = Trade.get_trades().all()

    # Open buy order, no sell order
    order = trades[0].select_order(trades[0].enter_side, True)
    assert order is None
    order = trades[0].select_order(trades[0].enter_side, False)
    assert order is not None
    order = trades[0].select_order(trades[0].exit_side, None)
    assert order is None

    # closed buy order, and open sell order
    order = trades[1].select_order(trades[1].enter_side, True)
    assert order is None
    order = trades[1].select_order(trades[1].enter_side, False)
    assert order is not None
    order = trades[1].select_order(trades[1].enter_side, None)
    assert order is not None
    order = trades[1].select_order(trades[1].exit_side, True)
    assert order is None
    order = trades[1].select_order(trades[1].exit_side, False)
    assert order is not None

    # Has open buy order
    order = trades[3].select_order(trades[3].enter_side, True)
    assert order is not None
    order = trades[3].select_order(trades[3].enter_side, False)
    assert order is None

    # Open sell order
    order = trades[4].select_order(trades[4].enter_side, True)
    assert order is None
    order = trades[4].select_order(trades[4].enter_side, False)
    assert order is not None

    order = trades[4].select_order(trades[4].exit_side, True)
    assert order is not None
    assert order.ft_order_side == 'stoploss'
    order = trades[4].select_order(trades[4].exit_side, False)
    assert order is None


def test_Trade_object_idem():

    assert issubclass(Trade, LocalTrade)

    trade = vars(Trade)
    localtrade = vars(LocalTrade)

    excludes = (
        'delete',
        'session',
        'commit',
        'query',
        'open_date',
        'get_best_pair',
        'get_overall_performance',
        'get_total_closed_profit',
        'total_open_trades_stakes',
        'get_closed_trades_without_assigned_fees',
        'get_open_trades_without_assigned_fees',
        'get_open_order_trades',
        'get_trades',
        'get_sell_reason_performance',
        'get_buy_tag_performance',
        'get_mix_tag_performance',

    )

    # Parent (LocalTrade) should have the same attributes
    for item in trade:
        # Exclude private attributes and open_date (as it's not assigned a default)
        if (not item.startswith('_') and item not in excludes):
            assert item in localtrade

    # Fails if only a column is added without corresponding parent field
    for item in localtrade:
        if (not item.startswith('__')
                and item not in ('trades', 'trades_open', 'total_profit')
                and type(getattr(LocalTrade, item)) not in (property, FunctionType)):
            assert item in trade<|MERGE_RESOLUTION|>--- conflicted
+++ resolved
@@ -14,15 +14,11 @@
 from freqtrade.enums import TradingMode
 from freqtrade.exceptions import DependencyException, OperationalException
 from freqtrade.persistence import LocalTrade, Order, Trade, clean_dry_run_db, init_db
-<<<<<<< HEAD
-from tests.conftest import (create_mock_trades, create_mock_trades_with_leverage, get_sides,
-                            log_has, log_has_re)
+from tests.conftest import (create_mock_trades, create_mock_trades_usdt,
+                            create_mock_trades_with_leverage, get_sides, log_has, log_has_re)
 
 
 spot, margin, futures = TradingMode.SPOT, TradingMode.MARGIN, TradingMode.FUTURES
-=======
-from tests.conftest import create_mock_trades, create_mock_trades_usdt, log_has, log_has_re
->>>>>>> 5fb0f535
 
 
 def test_init_create_session(default_conf):
@@ -1972,7 +1968,6 @@
 
 
 @pytest.mark.usefixtures("init_persistence")
-<<<<<<< HEAD
 def test_get_best_pair_lev(fee):
 
     res = Trade.get_best_pair()
@@ -1983,13 +1978,13 @@
     assert len(res) == 2
     assert res[0] == 'DOGE/BTC'
     assert res[1] == 0.1713156134055116
-=======
+
+
 def test_get_exit_order_count(fee):
 
     create_mock_trades_usdt(fee)
     trade = Trade.get_trades([Trade.pair == 'ETC/USDT']).first()
     assert trade.get_exit_order_count() == 1
->>>>>>> 5fb0f535
 
 
 @pytest.mark.usefixtures("init_persistence")
