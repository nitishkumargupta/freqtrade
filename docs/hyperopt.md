--- conflicted
+++ resolved
@@ -144,24 +144,8 @@
 
 Depending on the space you want to optimize, only some of the below are required:
 
-<<<<<<< HEAD
 * define parameters with `space='buy'` - for buy signal optimization
 * define parameters with `space='sell'` - for sell signal optimization
-=======
-* fill `buy_strategy_generator` - for buy signal optimization
-* fill `indicator_space` - for buy signal optimization
-* fill `sell_strategy_generator` - for sell signal optimization
-* fill `sell_indicator_space` - for sell signal optimization
-
-!!! Note
-    `populate_indicators` needs to create all indicators any of the spaces may use, otherwise hyperopt will not work.
-
-Optional in hyperopt - can also be loaded from a strategy (recommended):
-
-* `populate_indicators` - fallback to create indicators
-* `populate_buy_trend` - fallback if not optimizing for buy space. should come from strategy
-* `populate_sell_trend` - fallback if not optimizing for sell space. should come from strategy
->>>>>>> 6555454b
 
 !!! Note
     `populate_indicators` needs to create all indicators any of the spaces may use, otherwise hyperopt will not work.
