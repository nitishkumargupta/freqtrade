import logging
from copy import deepcopy
from pathlib import Path
from typing import List, Optional

from fastapi import APIRouter, Depends, Query
from fastapi.exceptions import HTTPException

from freqtrade import __version__
from freqtrade.constants import USERPATH_STRATEGIES
from freqtrade.data.history import get_datahandler
from freqtrade.enums import CandleType, TradingMode
from freqtrade.exceptions import OperationalException
from freqtrade.rpc import RPC
from freqtrade.rpc.api_server.api_schemas import (AvailablePairs, Balances, BlacklistPayload,
                                                  BlacklistResponse, Count, Daily,
                                                  DeleteLockRequest, DeleteTrade, ForceEnterPayload,
                                                  ForceEnterResponse, ForceExitPayload, Health,
                                                  Locks, Logs, OpenTradeSchema, PairHistory,
                                                  PerformanceEntry, Ping, PlotConfig, Profit,
                                                  ResultMsg, ShowConfig, Stats, StatusMsg,
                                                  StrategyListResponse, StrategyResponse, SysInfo,
                                                  Version, WhitelistResponse)
from freqtrade.rpc.api_server.deps import get_config, get_exchange, get_rpc, get_rpc_optional
from freqtrade.rpc.rpc import RPCException


logger = logging.getLogger(__name__)

# API version
# Pre-1.1, no version was provided
# Version increments should happen in "small" steps (1.1, 1.12, ...) unless big changes happen.
# 1.11: forcebuy and forcesell accept ordertype
# 1.12: add blacklist delete endpoint
# 1.13: forcebuy supports stake_amount
<<<<<<< HEAD
# versions 2.xx -> futures/short branch
# 2.13: addition of Forceenter
API_VERSION = 2.13
=======
# 1.14: Add entry/exit orders to trade response
API_VERSION = 1.14
>>>>>>> c0e12d63

# Public API, requires no auth.
router_public = APIRouter()
# Private API, protected by authentication
router = APIRouter()


@router_public.get('/ping', response_model=Ping)
def ping():
    """simple ping"""
    return {"status": "pong"}


@router.get('/version', response_model=Version, tags=['info'])
def version():
    """ Bot Version info"""
    return {"version": __version__}


@router.get('/balance', response_model=Balances, tags=['info'])
def balance(rpc: RPC = Depends(get_rpc), config=Depends(get_config)):
    """Account Balances"""
    return rpc._rpc_balance(config['stake_currency'], config.get('fiat_display_currency', ''),)


@router.get('/count', response_model=Count, tags=['info'])
def count(rpc: RPC = Depends(get_rpc)):
    return rpc._rpc_count()


@router.get('/performance', response_model=List[PerformanceEntry], tags=['info'])
def performance(rpc: RPC = Depends(get_rpc)):
    return rpc._rpc_performance()


@router.get('/profit', response_model=Profit, tags=['info'])
def profit(rpc: RPC = Depends(get_rpc), config=Depends(get_config)):
    return rpc._rpc_trade_statistics(config['stake_currency'],
                                     config.get('fiat_display_currency')
                                     )


@router.get('/stats', response_model=Stats, tags=['info'])
def stats(rpc: RPC = Depends(get_rpc)):
    return rpc._rpc_stats()


@router.get('/daily', response_model=Daily, tags=['info'])
def daily(timescale: int = 7, rpc: RPC = Depends(get_rpc), config=Depends(get_config)):
    return rpc._rpc_daily_profit(timescale, config['stake_currency'],
                                 config.get('fiat_display_currency', ''))


@router.get('/status', response_model=List[OpenTradeSchema], tags=['info'])
def status(rpc: RPC = Depends(get_rpc)):
    try:
        return rpc._rpc_trade_status()
    except RPCException:
        return []


# Using the responsemodel here will cause a ~100% increase in response time (from 1s to 2s)
# on big databases. Correct response model: response_model=TradeResponse,
@router.get('/trades', tags=['info', 'trading'])
def trades(limit: int = 500, offset: int = 0, rpc: RPC = Depends(get_rpc)):
    return rpc._rpc_trade_history(limit, offset=offset, order_by_id=True)


@router.get('/trade/{tradeid}', response_model=OpenTradeSchema, tags=['info', 'trading'])
def trade(tradeid: int = 0, rpc: RPC = Depends(get_rpc)):
    try:
        return rpc._rpc_trade_status([tradeid])[0]
    except (RPCException, KeyError):
        raise HTTPException(status_code=404, detail='Trade not found.')


@router.delete('/trades/{tradeid}', response_model=DeleteTrade, tags=['info', 'trading'])
def trades_delete(tradeid: int, rpc: RPC = Depends(get_rpc)):
    return rpc._rpc_delete(tradeid)


# TODO: Missing response model
@router.get('/edge', tags=['info'])
def edge(rpc: RPC = Depends(get_rpc)):
    return rpc._rpc_edge()


@router.get('/show_config', response_model=ShowConfig, tags=['info'])
def show_config(rpc: Optional[RPC] = Depends(get_rpc_optional), config=Depends(get_config)):
    state = ''
    strategy_version = None
    if rpc:
        state = rpc._freqtrade.state
        strategy_version = rpc._freqtrade.strategy.version()
    resp = RPC._rpc_show_config(config, state, strategy_version)
    resp['api_version'] = API_VERSION
    return resp


# /forcebuy is deprecated with short addition. use ForceEntry instead
@router.post('/forceenter', response_model=ForceEnterResponse, tags=['trading'])
@router.post('/forcebuy', response_model=ForceEnterResponse, tags=['trading'])
def forceentry(payload: ForceEnterPayload, rpc: RPC = Depends(get_rpc)):
    ordertype = payload.ordertype.value if payload.ordertype else None
    stake_amount = payload.stakeamount if payload.stakeamount else None
    entry_tag = payload.entry_tag if payload.entry_tag else None

    trade = rpc._rpc_force_entry(payload.pair, payload.price, order_side=payload.side,
                                 order_type=ordertype, stake_amount=stake_amount,
                                 enter_tag=entry_tag)

    if trade:
        return ForceEnterResponse.parse_obj(trade.to_json())
    else:
        return ForceEnterResponse.parse_obj(
            {"status": f"Error entering {payload.side} trade for pair {payload.pair}."})


@router.post('/forceexit', response_model=ResultMsg, tags=['trading'])
@router.post('/forcesell', response_model=ResultMsg, tags=['trading'])
def forcesell(payload: ForceExitPayload, rpc: RPC = Depends(get_rpc)):
    ordertype = payload.ordertype.value if payload.ordertype else None
    return rpc._rpc_forceexit(payload.tradeid, ordertype)


@router.get('/blacklist', response_model=BlacklistResponse, tags=['info', 'pairlist'])
def blacklist(rpc: RPC = Depends(get_rpc)):
    return rpc._rpc_blacklist()


@router.post('/blacklist', response_model=BlacklistResponse, tags=['info', 'pairlist'])
def blacklist_post(payload: BlacklistPayload, rpc: RPC = Depends(get_rpc)):
    return rpc._rpc_blacklist(payload.blacklist)


@router.delete('/blacklist', response_model=BlacklistResponse, tags=['info', 'pairlist'])
def blacklist_delete(pairs_to_delete: List[str] = Query([]), rpc: RPC = Depends(get_rpc)):
    """Provide a list of pairs to delete from the blacklist"""

    return rpc._rpc_blacklist_delete(pairs_to_delete)


@router.get('/whitelist', response_model=WhitelistResponse, tags=['info', 'pairlist'])
def whitelist(rpc: RPC = Depends(get_rpc)):
    return rpc._rpc_whitelist()


@router.get('/locks', response_model=Locks, tags=['info', 'locks'])
def locks(rpc: RPC = Depends(get_rpc)):
    return rpc._rpc_locks()


@router.delete('/locks/{lockid}', response_model=Locks, tags=['info', 'locks'])
def delete_lock(lockid: int, rpc: RPC = Depends(get_rpc)):
    return rpc._rpc_delete_lock(lockid=lockid)


@router.post('/locks/delete', response_model=Locks, tags=['info', 'locks'])
def delete_lock_pair(payload: DeleteLockRequest, rpc: RPC = Depends(get_rpc)):
    return rpc._rpc_delete_lock(lockid=payload.lockid, pair=payload.pair)


@router.get('/logs', response_model=Logs, tags=['info'])
def logs(limit: Optional[int] = None):
    return RPC._rpc_get_logs(limit)


@router.post('/start', response_model=StatusMsg, tags=['botcontrol'])
def start(rpc: RPC = Depends(get_rpc)):
    return rpc._rpc_start()


@router.post('/stop', response_model=StatusMsg, tags=['botcontrol'])
def stop(rpc: RPC = Depends(get_rpc)):
    return rpc._rpc_stop()


@router.post('/stopbuy', response_model=StatusMsg, tags=['botcontrol'])
def stop_buy(rpc: RPC = Depends(get_rpc)):
    return rpc._rpc_stopbuy()


@router.post('/reload_config', response_model=StatusMsg, tags=['botcontrol'])
def reload_config(rpc: RPC = Depends(get_rpc)):
    return rpc._rpc_reload_config()


@router.get('/pair_candles', response_model=PairHistory, tags=['candle data'])
def pair_candles(
        pair: str, timeframe: str, limit: Optional[int] = None, rpc: RPC = Depends(get_rpc)):
    return rpc._rpc_analysed_dataframe(pair, timeframe, limit)


@router.get('/pair_history', response_model=PairHistory, tags=['candle data'])
def pair_history(pair: str, timeframe: str, timerange: str, strategy: str,
                 config=Depends(get_config), exchange=Depends(get_exchange)):
    # The initial call to this endpoint can be slow, as it may need to initialize
    # the exchange class.
    config = deepcopy(config)
    config.update({
        'strategy': strategy,
    })
    return RPC._rpc_analysed_history_full(config, pair, timeframe, timerange, exchange)


@router.get('/plot_config', response_model=PlotConfig, tags=['candle data'])
def plot_config(rpc: RPC = Depends(get_rpc)):
    return PlotConfig.parse_obj(rpc._rpc_plot_config())


@router.get('/strategies', response_model=StrategyListResponse, tags=['strategy'])
def list_strategies(config=Depends(get_config)):
    directory = Path(config.get(
        'strategy_path', config['user_data_dir'] / USERPATH_STRATEGIES))
    from freqtrade.resolvers.strategy_resolver import StrategyResolver
    strategies = StrategyResolver.search_all_objects(directory, False)
    strategies = sorted(strategies, key=lambda x: x['name'])

    return {'strategies': [x['name'] for x in strategies]}


@router.get('/strategy/{strategy}', response_model=StrategyResponse, tags=['strategy'])
def get_strategy(strategy: str, config=Depends(get_config)):

    config_ = deepcopy(config)
    from freqtrade.resolvers.strategy_resolver import StrategyResolver
    try:
        strategy_obj = StrategyResolver._load_strategy(strategy, config_,
                                                       extra_dir=config_.get('strategy_path'))
    except OperationalException:
        raise HTTPException(status_code=404, detail='Strategy not found')

    return {
        'strategy': strategy_obj.get_strategy_name(),
        'code': strategy_obj.__source__,
    }


@router.get('/available_pairs', response_model=AvailablePairs, tags=['candle data'])
def list_available_pairs(timeframe: Optional[str] = None, stake_currency: Optional[str] = None,
                         candletype: Optional[CandleType] = None, config=Depends(get_config)):

    dh = get_datahandler(config['datadir'], config.get('dataformat_ohlcv', None))
    trading_mode: TradingMode = config.get('trading_mode', TradingMode.SPOT)
    pair_interval = dh.ohlcv_get_available_data(config['datadir'], trading_mode)

    if timeframe:
        pair_interval = [pair for pair in pair_interval if pair[1] == timeframe]
    if stake_currency:
        pair_interval = [pair for pair in pair_interval if pair[0].endswith(stake_currency)]
    if candletype:
        pair_interval = [pair for pair in pair_interval if pair[2] == candletype]
    else:
        candle_type = CandleType.get_default(trading_mode)
        pair_interval = [pair for pair in pair_interval if pair[2] == candle_type]

    pair_interval = sorted(pair_interval, key=lambda x: x[0])

    pairs = list({x[0] for x in pair_interval})
    pairs.sort()
    result = {
        'length': len(pairs),
        'pairs': pairs,
        'pair_interval': pair_interval,
    }
    return result


@router.get('/sysinfo', response_model=SysInfo, tags=['info'])
def sysinfo():
    return RPC._rpc_sysinfo()


@router.get('/health', response_model=Health, tags=['info'])
def health(rpc: RPC = Depends(get_rpc)):
    return rpc._health()<|MERGE_RESOLUTION|>--- conflicted
+++ resolved
@@ -33,14 +33,9 @@
 # 1.11: forcebuy and forcesell accept ordertype
 # 1.12: add blacklist delete endpoint
 # 1.13: forcebuy supports stake_amount
-<<<<<<< HEAD
 # versions 2.xx -> futures/short branch
-# 2.13: addition of Forceenter
-API_VERSION = 2.13
-=======
-# 1.14: Add entry/exit orders to trade response
-API_VERSION = 1.14
->>>>>>> c0e12d63
+# 2.14: Add entry/exit orders to trade response
+API_VERSION = 2.14
 
 # Public API, requires no auth.
 router_public = APIRouter()
