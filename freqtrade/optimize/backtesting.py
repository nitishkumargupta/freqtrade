# pragma pylint: disable=missing-docstring, W0212, too-many-arguments

"""
This module contains the backtesting logic
"""
import logging
from collections import defaultdict
from copy import deepcopy
from datetime import datetime, timedelta, timezone
from typing import Any, Dict, List, Optional, Tuple

from pandas import DataFrame

from freqtrade.configuration import TimeRange, validate_config_consistency
from freqtrade.constants import DATETIME_PRINT_FORMAT
from freqtrade.data import history
from freqtrade.data.btanalysis import trade_list_to_dataframe
from freqtrade.data.converter import trim_dataframe, trim_dataframes
from freqtrade.data.dataprovider import DataProvider
from freqtrade.enums import BacktestState, CandleType, SellType, TradingMode
from freqtrade.exceptions import DependencyException, OperationalException
from freqtrade.exchange import timeframe_to_minutes, timeframe_to_seconds
from freqtrade.mixins import LoggingMixin
from freqtrade.optimize.bt_progress import BTProgress
from freqtrade.optimize.optimize_reports import (generate_backtest_stats, show_backtest_results,
                                                 store_backtest_stats)
from freqtrade.persistence import LocalTrade, PairLocks, Trade
from freqtrade.plugins.pairlistmanager import PairListManager
from freqtrade.plugins.protectionmanager import ProtectionManager
from freqtrade.resolvers import ExchangeResolver, StrategyResolver
from freqtrade.strategy.interface import IStrategy, SellCheckTuple
from freqtrade.strategy.strategy_wrapper import strategy_safe_wrapper
from freqtrade.wallets import Wallets


logger = logging.getLogger(__name__)

# Indexes for backtest tuples
DATE_IDX = 0
OPEN_IDX = 1
HIGH_IDX = 2
LOW_IDX = 3
CLOSE_IDX = 4
LONG_IDX = 5
ELONG_IDX = 6  # Exit long
SHORT_IDX = 7
ESHORT_IDX = 8  # Exit short
ENTER_TAG_IDX = 9
EXIT_TAG_IDX = 10


class Backtesting:
    """
    Backtesting class, this class contains all the logic to run a backtest

    To run a backtest:
    backtesting = Backtesting(config)
    backtesting.start()
    """

    def __init__(self, config: Dict[str, Any]) -> None:

        LoggingMixin.show_output = False
        self.config = config
        self.results: Optional[Dict[str, Any]] = None

        config['dry_run'] = True
        self.strategylist: List[IStrategy] = []
        self.all_results: Dict[str, Dict] = {}
        self._exchange_name = self.config['exchange']['name']
        self.exchange = ExchangeResolver.load_exchange(self._exchange_name, self.config)
        self.dataprovider = DataProvider(self.config, self.exchange)

        if self.config.get('strategy_list', None):
            for strat in list(self.config['strategy_list']):
                stratconf = deepcopy(self.config)
                stratconf['strategy'] = strat
                self.strategylist.append(StrategyResolver.load_strategy(stratconf))
                validate_config_consistency(stratconf)

        else:
            # No strategy list specified, only one strategy
            self.strategylist.append(StrategyResolver.load_strategy(self.config))
            validate_config_consistency(self.config)

        if "timeframe" not in self.config:
            raise OperationalException("Timeframe (ticker interval) needs to be set in either "
                                       "configuration or as cli argument `--timeframe 5m`")
        self.timeframe = str(self.config.get('timeframe'))
        self.timeframe_min = timeframe_to_minutes(self.timeframe)
        self.init_backtest_detail()
        self.pairlists = PairListManager(self.exchange, self.config)
        if 'VolumePairList' in self.pairlists.name_list:
            raise OperationalException("VolumePairList not allowed for backtesting. "
                                       "Please use StaticPairlist instead.")
        if 'PerformanceFilter' in self.pairlists.name_list:
            raise OperationalException("PerformanceFilter not allowed for backtesting.")

        if len(self.strategylist) > 1 and 'PrecisionFilter' in self.pairlists.name_list:
            raise OperationalException(
                "PrecisionFilter not allowed for backtesting multiple strategies."
            )

        self.dataprovider.add_pairlisthandler(self.pairlists)
        self.pairlists.refresh_pairlist()

        if len(self.pairlists.whitelist) == 0:
            raise OperationalException("No pair in whitelist.")

        if config.get('fee', None) is not None:
            self.fee = config['fee']
        else:
            self.fee = self.exchange.get_fee(symbol=self.pairlists.whitelist[0])

        self.timerange = TimeRange.parse_timerange(
            None if self.config.get('timerange') is None else str(self.config.get('timerange')))

        # Get maximum required startup period
        self.required_startup = max([strat.startup_candle_count for strat in self.strategylist])
        # Add maximum startup candle count to configuration for informative pairs support
        self.config['startup_candle_count'] = self.required_startup
        self.exchange.validate_required_startup_candles(self.required_startup, self.timeframe)

        # TODO-lev: This should come from the configuration setting or better a
        # TODO-lev: combination of config/strategy "use_shorts"(?) and "can_short" from the exchange
        self.trading_mode = TradingMode(config.get('trading_mode', 'spot'))
        self._can_short = self.trading_mode != TradingMode.SPOT

        self.progress = BTProgress()
        self.abort = False
        self.init_backtest()

    def __del__(self):
        self.cleanup()

    def cleanup(self):
        LoggingMixin.show_output = True
        PairLocks.use_db = True
        Trade.use_db = True

    def init_backtest_detail(self):
        # Load detail timeframe if specified
        self.timeframe_detail = str(self.config.get('timeframe_detail', ''))
        if self.timeframe_detail:
            self.timeframe_detail_min = timeframe_to_minutes(self.timeframe_detail)
            if self.timeframe_min <= self.timeframe_detail_min:
                raise OperationalException(
                    "Detail timeframe must be smaller than strategy timeframe.")

        else:
            self.timeframe_detail_min = 0
        self.detail_data: Dict[str, DataFrame] = {}

    def init_backtest(self):

        self.prepare_backtest(False)

        self.wallets = Wallets(self.config, self.exchange, log=False)

        self.progress = BTProgress()
        self.abort = False

    def _set_strategy(self, strategy: IStrategy):
        """
        Load strategy into backtesting
        """
        self.strategy: IStrategy = strategy
        strategy.dp = self.dataprovider
        # Attach Wallets to Strategy baseclass
        strategy.wallets = self.wallets
        # Set stoploss_on_exchange to false for backtesting,
        # since a "perfect" stoploss-sell is assumed anyway
        # And the regular "stoploss" function would not apply to that case
        self.strategy.order_types['stoploss_on_exchange'] = False

    def _load_protections(self, strategy: IStrategy):
        if self.config.get('enable_protections', False):
            conf = self.config
            if hasattr(strategy, 'protections'):
                conf = deepcopy(conf)
                conf['protections'] = strategy.protections
            self.protections = ProtectionManager(self.config, strategy.protections)

    def load_bt_data(self) -> Tuple[Dict[str, DataFrame], TimeRange]:
        """
        Loads backtest data and returns the data combined with the timerange
        as tuple.
        """
        self.progress.init_step(BacktestState.DATALOAD, 1)

        data = history.load_data(
            datadir=self.config['datadir'],
            pairs=self.pairlists.whitelist,
            timeframe=self.timeframe,
            timerange=self.timerange,
            startup_candles=self.required_startup,
            fail_without_data=True,
            data_format=self.config.get('dataformat_ohlcv', 'json'),
            candle_type=self.config.get('candle_type_def', CandleType.SPOT)
        )

        min_date, max_date = history.get_timerange(data)

        logger.info(f'Loading data from {min_date.strftime(DATETIME_PRINT_FORMAT)} '
                    f'up to {max_date.strftime(DATETIME_PRINT_FORMAT)} '
                    f'({(max_date - min_date).days} days).')

        # Adjust startts forward if not enough data is available
        self.timerange.adjust_start_if_necessary(timeframe_to_seconds(self.timeframe),
                                                 self.required_startup, min_date)

        self.progress.set_new_value(1)
        return data, self.timerange

    def load_bt_data_detail(self) -> None:
        """
        Loads backtest detail data (smaller timeframe) if necessary.
        """
        if self.timeframe_detail:
            self.detail_data = history.load_data(
                datadir=self.config['datadir'],
                pairs=self.pairlists.whitelist,
                timeframe=self.timeframe_detail,
                timerange=self.timerange,
                startup_candles=0,
                fail_without_data=True,
                data_format=self.config.get('dataformat_ohlcv', 'json'),
                candle_type=self.config.get('candle_type_def', CandleType.SPOT)
            )
        else:
            self.detail_data = {}

    def prepare_backtest(self, enable_protections):
        """
        Backtesting setup method - called once for every call to "backtest()".
        """
        PairLocks.use_db = False
        PairLocks.timeframe = self.config['timeframe']
        Trade.use_db = False
        PairLocks.reset_locks()
        Trade.reset_trades()
        self.rejected_trades = 0
        self.dataprovider.clear_cache()
        if enable_protections:
            self._load_protections(self.strategy)

    def check_abort(self):
        """
        Check if abort was requested, raise DependencyException if that's the case
        Only applies to Interactive backtest mode (webserver mode)
        """
        if self.abort:
            self.abort = False
            raise DependencyException("Stop requested")

    def _get_ohlcv_as_lists(self, processed: Dict[str, DataFrame]) -> Dict[str, Tuple]:
        """
        Helper function to convert a processed dataframes into lists for performance reasons.

        Used by backtest() - so keep this optimized for performance.

        :param processed: a processed dictionary with format {pair, data}, which gets cleared to
        optimize memory usage!
        """
        # Every change to this headers list must evaluate further usages of the resulting tuple
        # and eventually change the constants for indexes at the top
        headers = ['date', 'open', 'high', 'low', 'close', 'enter_long', 'exit_long',
                   'enter_short', 'exit_short', 'enter_tag', 'exit_tag']
        data: Dict = {}
        self.progress.init_step(BacktestState.CONVERT, len(processed))

        # Create dict with data
        for pair in processed.keys():
            pair_data = processed[pair]
            self.check_abort()
            self.progress.increment()

            if not pair_data.empty:
                # Cleanup from prior runs
                pair_data.drop(headers[5:] + ['buy', 'sell'], axis=1, errors='ignore')

            df_analyzed = self.strategy.advise_exit(
                self.strategy.advise_entry(pair_data, {'pair': pair}),
                {'pair': pair}
            ).copy()
            # Trim startup period from analyzed dataframe
            df_analyzed = trim_dataframe(df_analyzed, self.timerange,
                                         startup_candles=self.required_startup)
            # To avoid using data from future, we use buy/sell signals shifted
            # from the previous candle
            for col in headers[5:]:
                if col in df_analyzed.columns:
                    df_analyzed.loc[:, col] = df_analyzed.loc[:, col].shift(1)
                else:
                    df_analyzed.loc[:, col] = 0 if col not in ('enter_tag', 'exit_tag') else None

            # Update dataprovider cache
            self.dataprovider._set_cached_df(pair, self.timeframe, df_analyzed, CandleType.SPOT)
            # TODO-lev: Candle-type should be conditional, either "spot" or futures

            df_analyzed = df_analyzed.drop(df_analyzed.head(1).index)

            # Convert from Pandas to list for performance reasons
            # (Looping Pandas is slow.)
            data[pair] = df_analyzed[headers].values.tolist()

            # Do not hold on to old data to reduce memory usage
            processed[pair] = pair_data = None
        return data

    def _get_close_rate(self, sell_row: Tuple, trade: LocalTrade, sell: SellCheckTuple,
                        trade_dur: int) -> float:
        """
        Get close rate for backtesting result
        """
        # Special handling if high or low hit STOP_LOSS or ROI
        if sell.sell_type in (SellType.STOP_LOSS, SellType.TRAILING_STOP_LOSS):
            if trade.stop_loss > sell_row[HIGH_IDX]:
                # our stoploss was already higher than candle high,
                # possibly due to a cancelled trade exit.
                # sell at open price.
                return sell_row[OPEN_IDX]

            # Special case: trailing triggers within same candle as trade opened. Assume most
            # pessimistic price movement, which is moving just enough to arm stoploss and
            # immediately going down to stop price.
            if sell.sell_type == SellType.TRAILING_STOP_LOSS and trade_dur == 0:
                if (
                    not self.strategy.use_custom_stoploss and self.strategy.trailing_stop
                    and self.strategy.trailing_only_offset_is_reached
                    and self.strategy.trailing_stop_positive_offset is not None
                    and self.strategy.trailing_stop_positive
                ):
                    # Worst case: price reaches stop_positive_offset and dives down.
                    stop_rate = (sell_row[OPEN_IDX] *
                                 (1 + abs(self.strategy.trailing_stop_positive_offset) -
                                  abs(self.strategy.trailing_stop_positive)))
                else:
                    # Worst case: price ticks tiny bit above open and dives down.
                    stop_rate = sell_row[OPEN_IDX] * (1 - abs(trade.stop_loss_pct))
                    assert stop_rate < sell_row[HIGH_IDX]
                # Limit lower-end to candle low to avoid sells below the low.
                # This still remains "worst case" - but "worst realistic case".
                return max(sell_row[LOW_IDX], stop_rate)

            # Set close_rate to stoploss
            return trade.stop_loss
        elif sell.sell_type == (SellType.ROI):
            roi_entry, roi = self.strategy.min_roi_reached_entry(trade_dur)
            if roi is not None and roi_entry is not None:
                if roi == -1 and roi_entry % self.timeframe_min == 0:
                    # When forceselling with ROI=-1, the roi time will always be equal to trade_dur.
                    # If that entry is a multiple of the timeframe (so on candle open)
                    # - we'll use open instead of close
                    return sell_row[OPEN_IDX]

                # - (Expected abs profit + open_rate + open_fee) / (fee_close -1)
                close_rate = - (trade.open_rate * roi + trade.open_rate *
                                (1 + trade.fee_open)) / (trade.fee_close - 1)

                if (trade_dur > 0 and trade_dur == roi_entry
                        and roi_entry % self.timeframe_min == 0
                        and sell_row[OPEN_IDX] > close_rate):
                    # new ROI entry came into effect.
                    # use Open rate if open_rate > calculated sell rate
                    return sell_row[OPEN_IDX]

                return close_rate

            else:
                # This should not be reached...
                return sell_row[OPEN_IDX]
        else:
            return sell_row[OPEN_IDX]

    def _get_sell_trade_entry_for_candle(self, trade: LocalTrade,
                                         sell_row: Tuple) -> Optional[LocalTrade]:
        # TODO-lev: add interest / funding fees to trade object ->
        # Must be done either here, or one level higher ->
        # (if we don't want to do it at "detail" level)

        sell_candle_time = sell_row[DATE_IDX].to_pydatetime()
        enter = sell_row[SHORT_IDX] if trade.is_short else sell_row[LONG_IDX]
        exit_ = sell_row[ESHORT_IDX] if trade.is_short else sell_row[ELONG_IDX]
        sell = self.strategy.should_exit(
            trade, sell_row[OPEN_IDX], sell_candle_time,  # type: ignore
            enter=enter, exit_=exit_,
            low=sell_row[LOW_IDX], high=sell_row[HIGH_IDX]
        )

        if sell.sell_flag:
            trade.close_date = sell_candle_time

            trade_dur = int((trade.close_date_utc - trade.open_date_utc).total_seconds() // 60)
            closerate = self._get_close_rate(sell_row, trade, sell, trade_dur)
            # call the custom exit price,with default value as previous closerate
            current_profit = trade.calc_profit_ratio(closerate)
            if sell.sell_type in (SellType.SELL_SIGNAL, SellType.CUSTOM_SELL):
                # Custom exit pricing only for sell-signals
                closerate = strategy_safe_wrapper(self.strategy.custom_exit_price,
                                                  default_retval=closerate)(
                    pair=trade.pair, trade=trade,
                    current_time=sell_row[DATE_IDX],
                    proposed_rate=closerate, current_profit=current_profit)
            # Use the maximum between close_rate and low as we cannot sell outside of a candle.
            closerate = min(max(closerate, sell_row[LOW_IDX]), sell_row[HIGH_IDX])

            # Confirm trade exit:
            time_in_force = self.strategy.order_time_in_force['sell']
            if not strategy_safe_wrapper(self.strategy.confirm_trade_exit, default_retval=True)(
                    pair=trade.pair, trade=trade, order_type='limit', amount=trade.amount,
                    rate=closerate,
                    time_in_force=time_in_force,
                    sell_reason=sell.sell_reason,
                    current_time=sell_candle_time):
                return None

            trade.sell_reason = sell.sell_reason

            # Checks and adds an exit tag, after checking that the length of the
            # sell_row has the length for an exit tag column
            if(
                len(sell_row) > EXIT_TAG_IDX
                and sell_row[EXIT_TAG_IDX] is not None
                and len(sell_row[EXIT_TAG_IDX]) > 0
            ):
                trade.sell_reason = sell_row[EXIT_TAG_IDX]

            trade.close(closerate, show_msg=False)
            return trade

        return None

    def _get_sell_trade_entry(self, trade: LocalTrade, sell_row: Tuple) -> Optional[LocalTrade]:
        if self.timeframe_detail and trade.pair in self.detail_data:
            sell_candle_time = sell_row[DATE_IDX].to_pydatetime()
            sell_candle_end = sell_candle_time + timedelta(minutes=self.timeframe_min)

            detail_data = self.detail_data[trade.pair]
            detail_data = detail_data.loc[
                (detail_data['date'] >= sell_candle_time) &
                (detail_data['date'] < sell_candle_end)
            ].copy()
            if len(detail_data) == 0:
                # Fall back to "regular" data if no detail data was found for this candle
                return self._get_sell_trade_entry_for_candle(trade, sell_row)
<<<<<<< HEAD
            detail_data.loc[:, 'enter_long'] = sell_row[LONG_IDX]
            detail_data.loc[:, 'exit_long'] = sell_row[ELONG_IDX]
            detail_data.loc[:, 'enter_long'] = sell_row[LONG_IDX]
            detail_data.loc[:, 'exit_long'] = sell_row[ELONG_IDX]
            headers = ['date', 'open', 'high', 'low', 'close', 'enter_long', 'exit_long',
                       'enter_short', 'exit_short']
=======
            detail_data.loc[:, 'buy'] = sell_row[BUY_IDX]
            detail_data.loc[:, 'sell'] = sell_row[SELL_IDX]
            detail_data.loc[:, 'buy_tag'] = sell_row[BUY_TAG_IDX]
            detail_data.loc[:, 'exit_tag'] = sell_row[EXIT_TAG_IDX]
            headers = ['date', 'buy', 'open', 'close', 'sell', 'low', 'high', 'buy_tag', 'exit_tag']
>>>>>>> 7f20f683
            for det_row in detail_data[headers].values.tolist():
                res = self._get_sell_trade_entry_for_candle(trade, det_row)
                if res:
                    return res

            return None

        else:
            return self._get_sell_trade_entry_for_candle(trade, sell_row)

    def _enter_trade(self, pair: str, row: List, direction: str) -> Optional[LocalTrade]:
        try:
            stake_amount = self.wallets.get_trade_stake_amount(pair, None)
        except DependencyException:
            return None
        current_time = row[DATE_IDX].to_pydatetime()

        # let's call the custom entry price, using the open price as default price
        propose_rate = strategy_safe_wrapper(self.strategy.custom_entry_price,
                                             default_retval=row[OPEN_IDX])(
            pair=pair, current_time=row[DATE_IDX].to_pydatetime(),
            proposed_rate=row[OPEN_IDX])  # default value is the open rate

        # Move rate to within the candle's low/high rate
        propose_rate = min(max(propose_rate, row[LOW_IDX]), row[HIGH_IDX])

        min_stake_amount = self.exchange.get_min_pair_stake_amount(pair, propose_rate, -0.05) or 0
        max_stake_amount = self.wallets.get_available_stake_amount()

        stake_amount = strategy_safe_wrapper(self.strategy.custom_stake_amount,
                                             default_retval=stake_amount)(
            pair=pair, current_time=current_time, current_rate=propose_rate,
            proposed_stake=stake_amount, min_stake=min_stake_amount, max_stake=max_stake_amount,
            side=direction)
        stake_amount = self.wallets.validate_stake_amount(pair, stake_amount, min_stake_amount)

        if not stake_amount:
            return None

        max_leverage = self.exchange.get_max_leverage(pair, stake_amount)
        leverage = strategy_safe_wrapper(self.strategy.leverage, default_retval=1.0)(
            pair=pair,
            current_time=current_time,
            current_rate=row[OPEN_IDX],
            proposed_leverage=1.0,
            max_leverage=max_leverage,
            side=direction,
        ) if self._can_short else 1.0
        # Cap leverage between 1.0 and max_leverage.
        leverage = min(max(leverage, 1.0), max_leverage)

        order_type = self.strategy.order_types['buy']
        time_in_force = self.strategy.order_time_in_force['sell']
        # Confirm trade entry:
        if not strategy_safe_wrapper(self.strategy.confirm_trade_entry, default_retval=True)(
                pair=pair, order_type=order_type, amount=stake_amount, rate=propose_rate,
                time_in_force=time_in_force, current_time=current_time,
                side=direction):
            return None

        if stake_amount and (not min_stake_amount or stake_amount > min_stake_amount):
            # Enter trade
            has_enter_tag = len(row) >= ENTER_TAG_IDX + 1
            trade = LocalTrade(
                pair=pair,
                open_rate=row[OPEN_IDX],
                open_date=current_time,
                stake_amount=stake_amount,
                amount=round((stake_amount / propose_rate) * leverage, 8),
                fee_open=self.fee,
                fee_close=self.fee,
                is_open=True,
                enter_tag=row[ENTER_TAG_IDX] if has_enter_tag else None,
                exchange=self._exchange_name,
                is_short=(direction == 'short'),
                leverage=leverage,
            )
            return trade
        return None

    def handle_left_open(self, open_trades: Dict[str, List[LocalTrade]],
                         data: Dict[str, List[Tuple]]) -> List[LocalTrade]:
        """
        Handling of left open trades at the end of backtesting
        """
        trades = []
        for pair in open_trades.keys():
            if len(open_trades[pair]) > 0:
                for trade in open_trades[pair]:
                    sell_row = data[pair][-1]

                    trade.close_date = sell_row[DATE_IDX].to_pydatetime()
                    trade.sell_reason = SellType.FORCE_SELL.value
                    trade.close(sell_row[OPEN_IDX], show_msg=False)
                    LocalTrade.close_bt_trade(trade)
                    # Deepcopy object to have wallets update correctly
                    trade1 = deepcopy(trade)
                    trade1.is_open = True
                    trades.append(trade1)
        return trades

    def trade_slot_available(self, max_open_trades: int, open_trade_count: int) -> bool:
        # Always allow trades when max_open_trades is enabled.
        if max_open_trades <= 0 or open_trade_count < max_open_trades:
            return True
        # Rejected trade
        self.rejected_trades += 1
        return False

    def check_for_trade_entry(self, row) -> Optional[str]:
        enter_long = row[LONG_IDX] == 1
        exit_long = row[ELONG_IDX] == 1
        enter_short = self._can_short and row[SHORT_IDX] == 1
        exit_short = self._can_short and row[ESHORT_IDX] == 1

        if enter_long == 1 and not any([exit_long, enter_short]):
            # Long
            return 'long'
        if enter_short == 1 and not any([exit_short, enter_long]):
            # Short
            return 'short'
        return None

    def backtest(self, processed: Dict,
                 start_date: datetime, end_date: datetime,
                 max_open_trades: int = 0, position_stacking: bool = False,
                 enable_protections: bool = False) -> Dict[str, Any]:
        """
        Implement backtesting functionality

        NOTE: This method is used by Hyperopt at each iteration. Please keep it optimized.
        Of course try to not have ugly code. By some accessor are sometime slower than functions.
        Avoid extensive logging in this method and functions it calls.

        :param processed: a processed dictionary with format {pair, data}, which gets cleared to
        optimize memory usage!
        :param start_date: backtesting timerange start datetime
        :param end_date: backtesting timerange end datetime
        :param max_open_trades: maximum number of concurrent trades, <= 0 means unlimited
        :param position_stacking: do we allow position stacking?
        :param enable_protections: Should protections be enabled?
        :return: DataFrame with trades (results of backtesting)
        """
        trades: List[LocalTrade] = []
        self.prepare_backtest(enable_protections)

        # Use dict of lists with data for performance
        # (looping lists is a lot faster than pandas DataFrames)
        data: Dict = self._get_ohlcv_as_lists(processed)

        # Indexes per pair, so some pairs are allowed to have a missing start.
        indexes: Dict = defaultdict(int)
        tmp = start_date + timedelta(minutes=self.timeframe_min)

        open_trades: Dict[str, List[LocalTrade]] = defaultdict(list)
        open_trade_count = 0

        self.progress.init_step(BacktestState.BACKTEST, int(
            (end_date - start_date) / timedelta(minutes=self.timeframe_min)))

        # Loop timerange and get candle for each pair at that point in time
        while tmp <= end_date:
            open_trade_count_start = open_trade_count
            self.check_abort()
            for i, pair in enumerate(data):
                row_index = indexes[pair]
                try:
                    # Row is treated as "current incomplete candle".
                    # Buy / sell signals are shifted by 1 to compensate for this.
                    row = data[pair][row_index]
                except IndexError:
                    # missing Data for one pair at the end.
                    # Warnings for this are shown during data loading
                    continue

                # Waits until the time-counter reaches the start of the data for this pair.
                if row[DATE_IDX] > tmp:
                    continue

                row_index += 1
                indexes[pair] = row_index
                self.dataprovider._set_dataframe_max_index(row_index)

                # without positionstacking, we can only have one open trade per pair.
                # max_open_trades must be respected
                # don't open on the last row
                trade_dir = self.check_for_trade_entry(row)
                if (
                    (position_stacking or len(open_trades[pair]) == 0)
                    and self.trade_slot_available(max_open_trades, open_trade_count_start)
                    and tmp != end_date
                    and trade_dir is not None
                    and not PairLocks.is_pair_locked(pair, row[DATE_IDX])
                ):
                    trade = self._enter_trade(pair, row, trade_dir)
                    if trade:
                        # TODO: hacky workaround to avoid opening > max_open_trades
                        # This emulates previous behaviour - not sure if this is correct
                        # Prevents buying if the trade-slot was freed in this candle
                        open_trade_count_start += 1
                        open_trade_count += 1
                        # logger.debug(f"{pair} - Emulate creation of new trade: {trade}.")
                        open_trades[pair].append(trade)
                        LocalTrade.add_bt_trade(trade)

                for trade in list(open_trades[pair]):
                    # also check the buying candle for sell conditions.
                    trade_entry = self._get_sell_trade_entry(trade, row)
                    # Sell occurred
                    if trade_entry:
                        # logger.debug(f"{pair} - Backtesting sell {trade}")
                        open_trade_count -= 1
                        open_trades[pair].remove(trade)

                        LocalTrade.close_bt_trade(trade)
                        trades.append(trade_entry)
                        if enable_protections:
                            self.protections.stop_per_pair(pair, row[DATE_IDX])
                            self.protections.global_stop(tmp)

            # Move time one configured time_interval ahead.
            self.progress.increment()
            tmp += timedelta(minutes=self.timeframe_min)

        trades += self.handle_left_open(open_trades, data=data)
        self.wallets.update()

        results = trade_list_to_dataframe(trades)
        return {
            'results': results,
            'config': self.strategy.config,
            'locks': PairLocks.get_all_locks(),
            'rejected_signals': self.rejected_trades,
            'final_balance': self.wallets.get_total(self.strategy.config['stake_currency']),
        }

    def backtest_one_strategy(self, strat: IStrategy, data: Dict[str, DataFrame],
                              timerange: TimeRange):
        self.progress.init_step(BacktestState.ANALYZE, 0)

        logger.info("Running backtesting for Strategy %s", strat.get_strategy_name())
        backtest_start_time = datetime.now(timezone.utc)
        self._set_strategy(strat)

        strategy_safe_wrapper(self.strategy.bot_loop_start, supress_error=True)()

        # Use max_open_trades in backtesting, except --disable-max-market-positions is set
        if self.config.get('use_max_market_positions', True):
            # Must come from strategy config, as the strategy may modify this setting.
            max_open_trades = self.strategy.config['max_open_trades']
        else:
            logger.info(
                'Ignoring max_open_trades (--disable-max-market-positions was used) ...')
            max_open_trades = 0

        # need to reprocess data every time to populate signals
        preprocessed = self.strategy.advise_all_indicators(data)

        # Trim startup period from analyzed dataframe
        preprocessed_tmp = trim_dataframes(preprocessed, timerange, self.required_startup)

        if not preprocessed_tmp:
            raise OperationalException(
                "No data left after adjusting for startup candles.")

        # Use preprocessed_tmp for date generation (the trimmed dataframe).
        # Backtesting will re-trim the dataframes after buy/sell signal generation.
        min_date, max_date = history.get_timerange(preprocessed_tmp)
        logger.info(f'Backtesting with data from {min_date.strftime(DATETIME_PRINT_FORMAT)} '
                    f'up to {max_date.strftime(DATETIME_PRINT_FORMAT)} '
                    f'({(max_date - min_date).days} days).')
        # Execute backtest and store results
        results = self.backtest(
            processed=preprocessed,
            start_date=min_date,
            end_date=max_date,
            max_open_trades=max_open_trades,
            position_stacking=self.config.get('position_stacking', False),
            enable_protections=self.config.get('enable_protections', False),
        )
        backtest_end_time = datetime.now(timezone.utc)
        results.update({
            'backtest_start_time': int(backtest_start_time.timestamp()),
            'backtest_end_time': int(backtest_end_time.timestamp()),
        })
        self.all_results[self.strategy.get_strategy_name()] = results

        return min_date, max_date

    def start(self) -> None:
        """
        Run backtesting end-to-end
        :return: None
        """
        data: Dict[str, Any] = {}

        data, timerange = self.load_bt_data()
        self.load_bt_data_detail()
        logger.info("Dataload complete. Calculating indicators")

        for strat in self.strategylist:
            min_date, max_date = self.backtest_one_strategy(strat, data, timerange)
        if len(self.strategylist) > 0:

            self.results = generate_backtest_stats(data, self.all_results,
                                                   min_date=min_date, max_date=max_date)

            if self.config.get('export', 'none') == 'trades':
                store_backtest_stats(self.config['exportfilename'], self.results)

            # Show backtest results
            show_backtest_results(self.config, self.results)<|MERGE_RESOLUTION|>--- conflicted
+++ resolved
@@ -444,20 +444,14 @@
             if len(detail_data) == 0:
                 # Fall back to "regular" data if no detail data was found for this candle
                 return self._get_sell_trade_entry_for_candle(trade, sell_row)
-<<<<<<< HEAD
             detail_data.loc[:, 'enter_long'] = sell_row[LONG_IDX]
             detail_data.loc[:, 'exit_long'] = sell_row[ELONG_IDX]
             detail_data.loc[:, 'enter_long'] = sell_row[LONG_IDX]
             detail_data.loc[:, 'exit_long'] = sell_row[ELONG_IDX]
+            detail_data.loc[:, 'enter_tag'] = sell_row[ENTER_TAG_IDX]
+            detail_data.loc[:, 'exit_tag'] = sell_row[EXIT_TAG_IDX]
             headers = ['date', 'open', 'high', 'low', 'close', 'enter_long', 'exit_long',
-                       'enter_short', 'exit_short']
-=======
-            detail_data.loc[:, 'buy'] = sell_row[BUY_IDX]
-            detail_data.loc[:, 'sell'] = sell_row[SELL_IDX]
-            detail_data.loc[:, 'buy_tag'] = sell_row[BUY_TAG_IDX]
-            detail_data.loc[:, 'exit_tag'] = sell_row[EXIT_TAG_IDX]
-            headers = ['date', 'buy', 'open', 'close', 'sell', 'low', 'high', 'buy_tag', 'exit_tag']
->>>>>>> 7f20f683
+                       'enter_short', 'exit_short', 'enter_tag', 'exit_tag']
             for det_row in detail_data[headers].values.tolist():
                 res = self._get_sell_trade_entry_for_candle(trade, det_row)
                 if res:
